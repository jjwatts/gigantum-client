# source: http://localhost:10000/api/labbook/
<<<<<<< HEAD
# timestamp: Fri Feb 01 2019 13:57:28 GMT-0500 (Eastern Standard Time)
=======
# timestamp: Mon Feb 04 2019 10:54:52 GMT-0500 (Eastern Standard Time)
>>>>>>> 8a03d453

schema {
  query: LabbookQuery
  mutation: LabbookMutations
}

"""Enumeration representing the modifiers on Activity Detail Records"""
enum ActivityAction {
  NOACTION
  CREATE
  EDIT
  DELETE
  EXECUTE
}

"""A Connection for paging through activity recrods"""
type ActivityConnection {
  pageInfo: PageInfo!
  edges: [ActivityEdge]!
}

"""Container for Activity Detail Records"""
type ActivityDetailObject implements Node & GitRepository {
  """The ID of the object."""
  id: ID!
  owner: String!
  name: String!
  key: String!
  data: [[String]]
  type: ActivityDetailType
  action: ActivityAction
  show: Boolean
  importance: Int
  tags: [String]
}

"""Enumeration representing the type of Activity Detail Record"""
enum ActivityDetailType {
  DATASET
  NOTE
  LABBOOK
  INPUT_DATA
  CODE
  CODE_EXECUTED
  RESULT
  OUTPUT_DATA
  ENVIRONMENT
}

type ActivityEdge {
  """The item at the end of the edge"""
  node: ActivityRecordObject

  """A cursor for use in pagination"""
  cursor: String!
}

"""Container for Activity Records"""
type ActivityRecordObject implements Node & GitRepository {
  """The ID of the object."""
  id: ID!
  owner: String!
  name: String!
  commit: String!
  linkedCommit: String
  message: String
  detailObjects: [ActivityDetailObject]
  type: ActivityType
  show: Boolean
  importance: Int
  tags: [String]
  timestamp: DateTime
  username: String
  email: String
}

"""Enumeration representing the type of Activity Record"""
enum ActivityType {
  NOTE
  ENVIRONMENT
  CODE
  INPUT_DATA
  OUTPUT_DATA
  MILESTONE
  BRANCH
  LABBOOK
  DATASET
}

input AddCustomDockerInput {
  owner: String!
  labbookName: String!
  dockerContent: String!
  clientMutationId: String
}

type AddCustomDockerPayload {
  updatedEnvironment: Environment
  clientMutationId: String
}

input AddDatasetCollaboratorInput {
  owner: String!
  datasetName: String!
  username: String!
  clientMutationId: String
}

type AddDatasetCollaboratorPayload {
  updatedDataset: Dataset
  clientMutationId: String
}

input AddDatasetFileInput {
  owner: String!
  datasetName: String!
  filePath: String!
  chunkUploadParams: ChunkUploadInput!
  transactionId: String!
  clientMutationId: String
}

"""
Mutation to add a file to a labbook. File should be sent in the
`uploadFile` key as a multi-part/form upload.
file_path is the relative path in the dataset.
"""
type AddDatasetFilePayload {
  newDatasetFileEdge: DatasetFileEdge
  clientMutationId: String
}

input AddLabbookCollaboratorInput {
  owner: String!
  labbookName: String!
  username: String!
  clientMutationId: String
}

type AddLabbookCollaboratorPayload {
  updatedLabbook: Labbook
  clientMutationId: String
}

input AddLabbookFavoriteInput {
  owner: String!
  labbookName: String!
  section: String!
  key: String!
  description: String
  isDir: Boolean
  clientMutationId: String
}

type AddLabbookFavoritePayload {
  newFavoriteEdge: LabbookFavoriteEdge
  clientMutationId: String
}

input AddLabbookFileInput {
  owner: String!
  labbookName: String!
  section: String!
  filePath: String!
  chunkUploadParams: ChunkUploadInput!
  transactionId: String!
  clientMutationId: String
}

"""
Mutation to add a file to a labbook. File should be sent in the
`uploadFile` key as a multi-part/form upload.
file_path is the relative path from the labbook section specified.
"""
type AddLabbookFilePayload {
  newLabbookFileEdge: LabbookFileEdge
  clientMutationId: String
}

input AddLabbookRemoteInput {
  owner: String!
  labbookName: String!
  remoteName: String!
  remoteUrl: String!
  clientMutationId: String
}

type AddLabbookRemotePayload {
  success: Boolean
  clientMutationId: String
}

input AddPackageComponentsInput {
  owner: String!
  labbookName: String!
  packages: [PackageComponentInput]
  clientMutationId: String
}

"""
Mutation to add or update packages to labbook

You MUST have previously validated the package information or errors can occur at build time.
You MUST include a version, since auto-addition of a package version is done during validation.
"""
type AddPackageComponentsPayload {
  newPackageComponentEdges: [PackageComponentEdge]
  clientMutationId: String
}

"""A type that represents a Base Image Environment Component"""
type BaseComponent implements Node {
  """The ID of the object."""
  id: ID!
  schema: Int
  repository: String!
  componentId: String!
  revision: Int!
  name: String
  description: String
  readme: String
  tags: [String]
  icon: String
  osClass: String
  osRelease: String
  license: String
  url: String
  languages: [String]
  developmentTools: [String]
  packageManagers: [String]
  installedPackages: [String]
  dockerImageServer: String
  dockerImageNamespace: String
  dockerImageRepository: String
  dockerImageTag: String
}

"""A Connection for paging through Base components"""
type BaseComponentConnection {
  pageInfo: PageInfo!
  edges: [BaseComponentEdge]!
}

type BaseComponentEdge {
  """The item at the end of the edge"""
  node: BaseComponent

  """A cursor for use in pagination"""
  cursor: String!
}

input BuildImageInput {
  owner: String!
  labbookName: String!
  noCache: Boolean
  clientMutationId: String
}

"""Mutator to build a LabBook's Docker Image"""
type BuildImagePayload {
  environment: Environment
  backgroundJobKey: String
  clientMutationId: String
}

"""
Input Object for params needed for a chunked upload

To use, add a field `chunk_upload_params` to your mutation input
"""
input ChunkUploadInput {
  fileSizeKb: Int!
  chunkSize: Int!
  totalChunks: Int!
  chunkIndex: Int!
  filename: String!
  uploadId: String!
}

input CompleteBatchUploadTransactionInput {
  owner: String!
  labbookName: String!
  transactionId: String!
  cancel: Boolean
  rollback: Boolean
  clientMutationId: String
}

type CompleteBatchUploadTransactionPayload {
  success: Boolean
  clientMutationId: String
}

input CompleteDatasetUploadTransactionInput {
  owner: String!
  datasetName: String!
  transactionId: String!
  cancel: Boolean
  rollback: Boolean
  clientMutationId: String
}

type CompleteDatasetUploadTransactionPayload {
  success: Boolean
  clientMutationId: String
}

"""An enumeration for container image status"""
enum ContainerStatus {
  NOT_RUNNING
  STARTING
  RUNNING
}

input CreateDatasetInput {
  name: String!
  description: String!
  storageType: String!
  clientMutationId: String
}

"""Mutation for creation of a new Dataset on disk"""
type CreateDatasetPayload {
  dataset: Dataset
  clientMutationId: String
}

input CreateExperimentalBranchInput {
  owner: String!
  labbookName: String!
  branchName: String!
  revision: String
  description: String
  clientMutationId: String
}

"""Mutation to create a local experimental (or Rollback) branch. """
type CreateExperimentalBranchPayload {
  labbook: Labbook
  clientMutationId: String
}

input CreateLabbookInput {
  name: String!
  description: String!
  repository: String!
  baseId: String!
  revision: Int!
  isUntracked: Boolean
  clientMutationId: String
}

"""Mutation for creation of a new Labbook on disk"""
type CreateLabbookPayload {
  labbook: Labbook
  clientMutationId: String
}

input CreateUserNoteInput {
  owner: String!
  labbookName: String
  datasetName: String
  title: String!
  body: String
  tags: [String]
  clientMutationId: String
}

"""
Mutation to create a new user note entry in the activity feed of lab book

The `linked_commit` is an empty string since there is no linked commit
"""
type CreateUserNotePayload {
  newActivityRecordEdge: ActivityEdge
  clientMutationId: String
}

"""
A type representing a Dataset and all of its contents

Datasets are uniquely identified by both the "owner" and the "name" of the Dataset
"""
type Dataset implements Node & GitRepository {
  """The ID of the object."""
  id: ID!
  owner: String!
  name: String!
  description: String
  datasetType: DatasetType
  schemaVersion: Int
  createdOnUtc: DateTime
  collaborators: [String]
  canManageCollaborators: Boolean
  modifiedOnUtc: DateTime
  activityRecords(before: String, after: String, first: Int, last: Int): ActivityConnection
  allFiles(before: String, after: String, first: Int, last: Int): DatasetFileConnection
  detailRecord(key: String): ActivityDetailObject
  detailRecords(keys: [String]): [ActivityDetailObject]
  visibility: String
  defaultRemote: String
}

"""A Connection for paging through datasets that exist locally. """
type DatasetConnection {
  pageInfo: PageInfo!
  edges: [DatasetEdge]!
}

type DatasetEdge {
  """The item at the end of the edge"""
  node: Dataset

  """A cursor for use in pagination"""
  cursor: String!
}

"""
A type representing a file or directory inside the dataset file system.
"""
type DatasetFile implements Node & GitRepository {
  """The ID of the object."""
  id: ID!
  owner: String!
  name: String!
  key: String!
  isDir: Boolean
  isFavorite: Boolean
  isLocal: Boolean
  modifiedAt: Int
  size: String
}

"""A connection for paging through labbook files. """
type DatasetFileConnection {
  pageInfo: PageInfo!
  edges: [DatasetFileEdge]!
}

type DatasetFileEdge {
  """The item at the end of the edge"""
  node: DatasetFile

  """A cursor for use in pagination"""
  cursor: String!
}

"""
A type simply used as a container to group local and remote Datasets for better relay support

Dataset and RemoteDataset objects are uniquely identified by both the "owner" and the "name" of the Dataset

NOTE: RemoteDatasets require all fields to be explicitly set as there is no current way to asynchronously retrieve
      the data
"""
type DatasetList implements Node {
  """The ID of the object."""
  id: ID!
  localById(ids: [String]): [Dataset]
  localDatasets(orderBy: String = "name", sort: String = "asc", before: String, after: String, first: Int, last: Int): DatasetConnection
}

"""A type that represents a type of Dataset that can be created"""
type DatasetType implements Node {
  """The ID of the object."""
  id: ID!
  name: String
  storageType: String
  isManaged: Boolean
  description: String
  readme: String
  tags: [String]
  icon: String
  url: String
}

"""
The `DateTime` scalar type represents a DateTime
value as specified by
[iso8601](https://en.wikipedia.org/wiki/ISO_8601).
"""
scalar DateTime

input DeleteDatasetCollaboratorInput {
  owner: String!
  datasetName: String!
  username: String!
  clientMutationId: String
}

type DeleteDatasetCollaboratorPayload {
  updatedDataset: Dataset
  clientMutationId: String
}

input DeleteDatasetFilesInput {
  datasetOwner: String!
  datasetName: String!
  keys: [String]!
  clientMutationId: String
}

type DeleteDatasetFilesPayload {
  success: Boolean
  clientMutationId: String
}

input DeleteExperimentalBranchInput {
  owner: String!
  labbookName: String!
  branchName: String!
  clientMutationId: String
}

"""Delete a feature/rollback branch. Fails for any other attempt."""
type DeleteExperimentalBranchPayload {
  success: Boolean
  clientMutationId: String
}

input DeleteLabbookCollaboratorInput {
  owner: String!
  labbookName: String!
  username: String!
  clientMutationId: String
}

type DeleteLabbookCollaboratorPayload {
  updatedLabbook: Labbook
  clientMutationId: String
}

input DeleteLabbookFilesInput {
  owner: String!
  labbookName: String!
  section: String!
  filePaths: [String]!
  clientMutationId: String
}

type DeleteLabbookFilesPayload {
  success: Boolean
  clientMutationId: String
}

input DeleteLabbookInput {
  owner: String!
  labbookName: String!
  confirm: Boolean!
  clientMutationId: String
}

"""Delete a labbook from disk. """
type DeleteLabbookPayload {
  success: Boolean
  clientMutationId: String
}

input DeleteRemoteLabbookInput {
  owner: String!
  labbookName: String!
  confirm: Boolean!
  clientMutationId: String
}

"""Delete a labbook from the remote repository."""
type DeleteRemoteLabbookPayload {
  success: Boolean
  clientMutationId: String
}

input DownloadDatasetFilesInput {
  datasetOwner: String!
  datasetName: String!
  labbookOwner: String
  labbookName: String
  allKeys: Boolean
  keys: [String]
  clientMutationId: String
}

type DownloadDatasetFilesPayload {
  updatedFileEdges: [DatasetFileEdge]
  statusMessage: String
  clientMutationId: String
}

"""A type that represents the Environment for a LabBook"""
type Environment implements Node & GitRepository {
  """The ID of the object."""
  id: ID!
  owner: String!
  name: String!
  imageStatus: ImageStatus
  containerStatus: ContainerStatus
  base: BaseComponent
  packageDependencies(before: String, after: String, first: Int, last: Int): PackageComponentConnection
  dockerSnippet: String
}

input ExportDatasetInput {
  owner: String!
  datasetName: String!
  clientMutationId: String
}

type ExportDatasetPayload {
  jobKey: String
  clientMutationId: String
}

input ExportLabbookInput {
  owner: String!
  labbookName: String!
  clientMutationId: String
}

type ExportLabbookPayload {
  jobKey: String
  clientMutationId: String
}

input FetchDatasetEdgeInput {
  owner: String!
  datasetName: String!
  clientMutationId: String
}

type FetchDatasetEdgePayload {
  newDatasetEdge: DatasetEdge
  clientMutationId: String
}

input FetchLabbookEdgeInput {
  owner: String!
  labbookName: String!
  clientMutationId: String
}

type FetchLabbookEdgePayload {
  newLabbookEdge: LabbookEdge
  clientMutationId: String
}

"""An interface for any object that is represented by a git commit"""
interface GitCommit {
  hash: String!
  shortHash: String
  committedOn: String
}

"""An interface for any git reference"""
interface GitRef {
  refName: String!
  prefix: String
}

"""
An interface for Objects backended with git repositories (LabBook and Datasets)
"""
interface GitRepository {
  owner: String!
  name: String!
}

"""An enumeration for Docker image status"""
enum ImageStatus {
  DOES_NOT_EXIST
  BUILD_IN_PROGRESS
  BUILD_QUEUED
  EXISTS
  STALE
  BUILD_FAILED
}

input ImportDatasetInput {
  chunkUploadParams: ChunkUploadInput!
  clientMutationId: String
}

type ImportDatasetPayload {
  importJobKey: String
  clientMutationId: String
}

input ImportLabbookInput {
  chunkUploadParams: ChunkUploadInput!
  clientMutationId: String
}

type ImportLabbookPayload {
  importJobKey: String
  clientMutationId: String
}

input ImportRemoteDatasetInput {
  owner: String!
  datasetName: String!
  remoteUrl: String!
  clientMutationId: String
}

type ImportRemoteDatasetPayload {
  newDatasetEdge: DatasetEdge
  clientMutationId: String
}

input ImportRemoteLabbookInput {
  owner: String!
  labbookName: String!
  remoteUrl: String!
  clientMutationId: String
}

type ImportRemoteLabbookPayload {
  newLabbookEdge: LabbookEdge
  clientMutationId: String
}

"""
A query to get the status of a background task launched with the Dispatcher
"""
type JobStatus implements Node {
  """The ID of the object."""
  id: ID!
  jobKey: String
  status: String
  jobMetadata: String
  failureMessage: String
  startedAt: String
  finishedAt: String
  result: String
}

"""
A Connection for paging through all background jobs the system is aware of. 
"""
type JobStatusConnection {
  pageInfo: PageInfo!
  edges: [JobStatusEdge]!
}

type JobStatusEdge {
  """The item at the end of the edge"""
  node: JobStatus

  """A cursor for use in pagination"""
  cursor: String!
}

"""
A type representing a LabBook and all of its contents

LabBooks are uniquely identified by both the "owner" and the "name" of the LabBook
"""
type Labbook implements Node & GitRepository {
  """The ID of the object."""
  id: ID!
  owner: String!
  name: String!
  description: String
  readme: String
  schemaVersion: Int
  sizeBytes: String
  activeBranchName: String
  workspaceBranchName: String
  availableBranchNames: [String]
  localBranchNames: [String]
  remoteBranchNames: [String]
  mergeableBranchNames: [String]
  activeBranch: LabbookRef @deprecated(reason: "Can use workspaceBranchName instead")
  branches(before: String, after: String, first: Int, last: Int): LabbookRefConnection @deprecated(reason: "Can use availableBranchNames instead")
  defaultRemote: String
  creationDateUtc: DateTime
  modifiedOnUtc: DateTime
  collaborators: [String]
  canManageCollaborators: Boolean
  updatesAvailableCount: Int
  isRepoClean: Boolean
  environment: Environment
  overview: LabbookOverview
  code: LabbookSection
  input: LabbookSection
  output: LabbookSection
  activityRecords(before: String, after: String, first: Int, last: Int): ActivityConnection
  detailRecord(key: String): ActivityDetailObject
  detailRecords(keys: [String]): [ActivityDetailObject]
  backgroundJobs: [JobStatus]
  packages(packageInput: [PackageComponentInput]): [PackageComponent]
  visibility: String
  linkedDatasets: [Dataset]
}

"""An object representing a commit to a LabBook"""
type LabbookCommit implements Node & GitRepository & GitCommit {
  """The ID of the object."""
  id: ID!
  owner: String!
  name: String!
  hash: String!
  shortHash: String
  committedOn: String
}

"""A Connection for paging through labbooks that exist locally. """
type LabbookConnection {
  pageInfo: PageInfo!
  edges: [LabbookEdge]!
}

type LabbookEdge {
  """The item at the end of the edge"""
  node: Labbook

  """A cursor for use in pagination"""
  cursor: String!
}

"""
A type representing a file or directory that has been favorited in the labbook file system.
"""
type LabbookFavorite implements Node & GitRepository {
  """The ID of the object."""
  id: ID!
  owner: String!
  name: String!
  section: String!
  key: String!
  index: Int
  description: String
  associatedLabbookFileId: String
  isDir: Boolean
}

"""A connection for paging through labbook favorites. """
type LabbookFavoriteConnection {
  pageInfo: PageInfo!
  edges: [LabbookFavoriteEdge]!
}

type LabbookFavoriteEdge {
  """The item at the end of the edge"""
  node: LabbookFavorite

  """A cursor for use in pagination"""
  cursor: String!
}

"""
A type representing a file or directory inside the labbook file system.
"""
type LabbookFile implements Node & GitRepository {
  """The ID of the object."""
  id: ID!
  owner: String!
  name: String!
  section: String!
  key: String!
  isDir: Boolean
  isFavorite: Boolean
  modifiedAt: Int
  size: String
}

"""A connection for paging through labbook files. """
type LabbookFileConnection {
  pageInfo: PageInfo!
  edges: [LabbookFileEdge]!
}

type LabbookFileEdge {
  """The item at the end of the edge"""
  node: LabbookFile

  """A cursor for use in pagination"""
  cursor: String!
}

"""
A type simply used as a container to group local and remote LabBooks for better relay support

Labbook and RemoteLabbook objects are uniquely identified by both the "owner" and the "name" of the LabBook

NOTE: RemoteLabbooks require all fields to be explicitly set as there is no current way to asynchronously retrieve
      the data
"""
type LabbookList implements Node {
  """The ID of the object."""
  id: ID!
  localById(ids: [String]): [Labbook]
  localLabbooks(orderBy: String = "name", sort: String = "asc", before: String, after: String, first: Int, last: Int): LabbookConnection
  remoteLabbooks(orderBy: String = "name", sort: String = "asc", before: String, after: String, first: Int, last: Int): RemoteLabbookConnection
}

"""Entry point for all graphql mutations"""
type LabbookMutations {
  importLabbook(input: ImportLabbookInput!): ImportLabbookPayload
  importRemoteLabbook(input: ImportRemoteLabbookInput!): ImportRemoteLabbookPayload
  importRemoteDataset(input: ImportRemoteDatasetInput!): ImportRemoteDatasetPayload
  importDataset(input: ImportDatasetInput!): ImportDatasetPayload
  exportDataset(input: ExportDatasetInput!): ExportDatasetPayload
  exportLabbook(input: ExportLabbookInput!): ExportLabbookPayload
  createLabbook(input: CreateLabbookInput!): CreateLabbookPayload
  deleteLabbook(input: DeleteLabbookInput!): DeleteLabbookPayload
  deleteRemoteLabbook(input: DeleteRemoteLabbookInput!): DeleteRemoteLabbookPayload
  setLabbookDescription(input: SetLabbookDescriptionInput!): SetLabbookDescriptionPayload
  publishLabbook(input: PublishLabbookInput!): PublishLabbookPayload
  publishDataset(input: PublishDatasetInput!): PublishDatasetPayload
  syncLabbook(input: SyncLabbookInput!): SyncLabbookPayload
  addLabbookRemote(input: AddLabbookRemoteInput!): AddLabbookRemotePayload
  resetBranchToRemote(input: ResetBranchToRemoteInput!): ResetBranchToRemotePayload
  buildImage(input: BuildImageInput!): BuildImagePayload
  startContainer(input: StartContainerInput!): StartContainerPayload
  stopContainer(input: StopContainerInput!): StopContainerPayload
  startDevTool(input: StartDevToolInput!): StartDevToolPayload
  createUserNote(input: CreateUserNoteInput!): CreateUserNotePayload
  addPackageComponents(input: AddPackageComponentsInput!): AddPackageComponentsPayload
  removePackageComponents(input: RemovePackageComponentsInput!): RemovePackageComponentsPayload
  addCustomDocker(input: AddCustomDockerInput!): AddCustomDockerPayload
  removeCustomDocker(input: RemoveCustomDockerInput!): RemoveCustomDockerPayload
  addLabbookFile(input: AddLabbookFileInput!): AddLabbookFilePayload
  completeBatchUploadTransaction(input: CompleteBatchUploadTransactionInput!): CompleteBatchUploadTransactionPayload
  moveLabbookFile(input: MoveLabbookFileInput!): MoveLabbookFilePayload
  deleteLabbookFiles(input: DeleteLabbookFilesInput!): DeleteLabbookFilesPayload
  makeLabbookDirectory(input: MakeLabbookDirectoryInput!): MakeLabbookDirectoryPayload
  removeUserIdentity(input: RemoveUserIdentityInput!): RemoveUserIdentityPayload
  addFavorite(input: AddLabbookFavoriteInput!): AddLabbookFavoritePayload
  updateFavorite(input: UpdateLabbookFavoriteInput!): UpdateLabbookFavoritePayload
  removeFavorite(input: RemoveLabbookFavoriteInput!): RemoveLabbookFavoritePayload
  addCollaborator(input: AddLabbookCollaboratorInput!): AddLabbookCollaboratorPayload
  deleteCollaborator(input: DeleteLabbookCollaboratorInput!): DeleteLabbookCollaboratorPayload
  addDatasetCollaborator(input: AddDatasetCollaboratorInput!): AddDatasetCollaboratorPayload
  deleteDatasetCollaborator(input: DeleteDatasetCollaboratorInput!): DeleteDatasetCollaboratorPayload
  writeReadme(input: WriteReadmeInput!): WriteReadmePayload
  createExperimentalBranch(input: CreateExperimentalBranchInput!): CreateExperimentalBranchPayload
  deleteExperimentalBranch(input: DeleteExperimentalBranchInput!): DeleteExperimentalBranchPayload
  mergeFromBranch(input: MergeFromBranchInput!): MergeFromBranchPayload
  workonExperimentalBranch(input: WorkonBranchInput!): WorkonBranchPayload
  setVisibility(input: SetVisibilityInput!): SetVisibilityPayload
  fetchLabbookEdge(input: FetchLabbookEdgeInput!): FetchLabbookEdgePayload
  createDataset(input: CreateDatasetInput!): CreateDatasetPayload
  addDatasetFile(input: AddDatasetFileInput!): AddDatasetFilePayload
  completeDatasetUploadTransaction(input: CompleteDatasetUploadTransactionInput!): CompleteDatasetUploadTransactionPayload
  fetchDatasetEdge(input: FetchDatasetEdgeInput!): FetchDatasetEdgePayload
  setDatasetVisibility(input: SetDatasetVisibilityInput!): SetDatasetVisibilityPayload
  syncDataset(input: SyncDatasetInput!): SyncDatasetPayload
  downloadDatasetFiles(input: DownloadDatasetFilesInput!): DownloadDatasetFilesPayload
  modifyDatasetLink(input: ModifyDatasetLinkInput!): ModifyDatasetLinkPayload
  deleteDatasetFiles(input: DeleteDatasetFilesInput!): DeleteDatasetFilesPayload
  moveDatasetFile(input: MoveDatasetFileInput!): MoveDatasetFilePayload
  makeDatasetDirectory(input: MakeDatasetDirectoryInput!): MakeDatasetDirectoryPayload
}

"""
A type representing the overview of a LabBook

It contains counts for all package managers, the last 3 activity records with show=True
"""
type LabbookOverview implements Node & GitRepository {
  """The ID of the object."""
  id: ID!
  owner: String!
  name: String!
  numAptPackages: Int
  numConda2Packages: Int
  numConda3Packages: Int
  numPipPackages: Int
  numCustomDependencies: Int
  recentActivity: [ActivityRecordObject]
  remoteUrl: String
}

"""Entry point for all LabBook queryable fields"""
type LabbookQuery {
  """The ID of the object"""
  node(id: ID!): Node
  buildInfo: String
  cudaAvailable: Boolean
  labbook(owner: String, name: String): Labbook
  dataset(owner: String, name: String): Dataset
  currentLabbookSchemaVersion: Int
  jobStatus(jobId: String): JobStatus
  backgroundJobs(before: String, after: String, first: Int, last: Int): JobStatusConnection
  labbookList: LabbookList
  datasetList: DatasetList
  availableBases(before: String, after: String, first: Int, last: Int): BaseComponentConnection
  availableDatasets: [DatasetType]
  package(manager: String, package: String, version: String = ""): PackageComponent
  userIdentity: UserIdentity
}

"""An object representing a git reference in a LabBook repository"""
type LabbookRef implements Node & GitRepository & GitRef {
  """The ID of the object."""
  id: ID!
  owner: String!
  name: String!
  refName: String!
  prefix: String
  commit: LabbookCommit
}

"""A Connection for paging through labbook git refs (branches)"""
type LabbookRefConnection {
  pageInfo: PageInfo!
  edges: [LabbookRefEdge]!
}

type LabbookRefEdge {
  """The item at the end of the edge"""
  node: LabbookRef

  """A cursor for use in pagination"""
  cursor: String!
}

"""
A type representing a section within a LabBook (i.e., code, input, output)
    
"""
type LabbookSection implements Node & GitRepository {
  """The ID of the object."""
  id: ID!
  owner: String!
  name: String!
  section: String
  files(rootDir: String, before: String, after: String, first: Int, last: Int): LabbookFileConnection
  allFiles(before: String, after: String, first: Int, last: Int): LabbookFileConnection
  favorites(before: String, after: String, first: Int, last: Int): LabbookFavoriteConnection
  isUntracked: Boolean
  hasFiles: Boolean
  hasFavorites: Boolean
}

input MakeDatasetDirectoryInput {
  datasetOwner: String!
  datasetName: String!
  key: String!
  clientMutationId: String
}

type MakeDatasetDirectoryPayload {
  newDatasetFileEdge: DatasetFileEdge
  clientMutationId: String
}

input MakeLabbookDirectoryInput {
  owner: String!
  labbookName: String!
  section: String!
  directory: String!
  clientMutationId: String
}

type MakeLabbookDirectoryPayload {
  newLabbookFileEdge: LabbookFileEdge
  clientMutationId: String
}

input MergeFromBranchInput {
  owner: String!
  labbookName: String!
  otherBranchName: String!
  overrideMethod: String
  clientMutationId: String
}

"""
Merge from another branch into the current active branch. Force if necessary. 
"""
type MergeFromBranchPayload {
  labbook: Labbook
  clientMutationId: String
}

input ModifyDatasetLinkInput {
  """Owner of the labbook"""
  labbookOwner: String!

  """Name of the labbook"""
  labbookName: String!

  """Owner of the dataset to link"""
  datasetOwner: String!

  """Name of the dataset to link"""
  datasetName: String!

  """Action to perform, either `link` or `unlink`"""
  action: String!

  """URL to the Dataset to link. Only required when `action=link`"""
  datasetUrl: String
  clientMutationId: String
}

""""Mutation to link and unlink Datasets from a Project"""
type ModifyDatasetLinkPayload {
  newLabbookEdge: LabbookEdge
  clientMutationId: String
}

input MoveDatasetFileInput {
  datasetOwner: String!
  datasetName: String!
  srcPath: String!
  dstPath: String!
  clientMutationId: String
}

type MoveDatasetFilePayload {
  updatedEdges: [DatasetFileEdge]
  clientMutationId: String
}

input MoveLabbookFileInput {
  owner: String!
  labbookName: String!
  section: String!
  srcPath: String!
  dstPath: String!
  clientMutationId: String
}

"""
Method to move/rename a file or directory. If file, both src_path and dst_path should contain the file name.
If a directory, be sure to include the trailing slash
"""
type MoveLabbookFilePayload {
  updatedEdges: [LabbookFileEdge]
  clientMutationId: String
}

"""An object with an ID"""
interface Node {
  """The ID of the object."""
  id: ID!
}

"""A type that represents a Package Manager based Environment Component"""
type PackageComponent implements Node {
  """The ID of the object."""
  id: ID!
  schema: Int
  manager: String!
  package: String!
  version: String!
  latestVersion: String
  fromBase: Boolean
  isValid: Boolean
}

"""A Connection for paging through Package components"""
type PackageComponentConnection {
  pageInfo: PageInfo!
  edges: [PackageComponentEdge]!
}

type PackageComponentEdge {
  """The item at the end of the edge"""
  node: PackageComponent

  """A cursor for use in pagination"""
  cursor: String!
}

"""An input type to support Batch interfaces that use Package Components"""
input PackageComponentInput {
  manager: String!
  package: String!
  version: String
}

type PageInfo {
  """When paginating forwards, are there more items?"""
  hasNextPage: Boolean!

  """When paginating backwards, are there more items?"""
  hasPreviousPage: Boolean!

  """When paginating backwards, the cursor to continue."""
  startCursor: String

  """When paginating forwards, the cursor to continue."""
  endCursor: String
}

input PublishDatasetInput {
  owner: String!
  datasetName: String!
  setPublic: Boolean
  clientMutationId: String
}

type PublishDatasetPayload {
  jobKey: String
  clientMutationId: String
}

input PublishLabbookInput {
  owner: String!
  labbookName: String!
  setPublic: Boolean
  clientMutationId: String
}

type PublishLabbookPayload {
  jobKey: String
  clientMutationId: String
}

"""
A type representing a LabBook stored on a remote server

RemoteLabbooks are uniquely identified by both the "owner" and the "name" of the LabBook

NOTE: RemoteLabbooks require all fields to be explicitly set as there is no current way to asynchronously retrieve
      the data

NOTE: Currently all description fields will return empty strings
"""
type RemoteLabbook implements Node & GitRepository {
  """The ID of the object."""
  id: ID!
  owner: String!
  name: String!
  description: String
  visibility: String
  creationDateUtc: String
  modifiedDateUtc: String
  isLocal: Boolean
}

"""
A Connection for paging through remote labbooks.

This is a remote call, so should be fetched on its own and only when needed. The user must have a valid
session for data to be returned.

It is recommended to use large page size (e.g. 50-100). This is due to how the remote server returns all the
available data at once, so it is more efficient to load a lot of records at a time.

Supported sorting modes:
    - az: naturally sort
    - created_on: sort by creation date, newest first
    - modified_on: sort by modification date, newest first
"""
type RemoteLabbookConnection {
  pageInfo: PageInfo!
  edges: [RemoteLabbookEdge]!
}

type RemoteLabbookEdge {
  """The item at the end of the edge"""
  node: RemoteLabbook

  """A cursor for use in pagination"""
  cursor: String!
}

input RemoveCustomDockerInput {
  owner: String!
  labbookName: String!
  clientMutationId: String
}

type RemoveCustomDockerPayload {
  updatedEnvironment: Environment
  clientMutationId: String
}

input RemoveLabbookFavoriteInput {
  owner: String!
  labbookName: String!
  section: String!
  key: String!
  clientMutationId: String
}

type RemoveLabbookFavoritePayload {
  success: Boolean
  removedNodeId: String
  clientMutationId: String
}

input RemovePackageComponentsInput {
  owner: String!
  labbookName: String!
  manager: String!
  packages: [String]!
  clientMutationId: String
}

"""Mutation to remove packages from labbook"""
type RemovePackageComponentsPayload {
  success: Boolean
  clientMutationId: String
}

input RemoveUserIdentityInput {
  clientMutationId: String
}

"""
Mutation to remove a locally stored user identity (no-op if not running in local mode)
"""
type RemoveUserIdentityPayload {
  userIdentityEdge: UserIdentity
  clientMutationId: String
}

input ResetBranchToRemoteInput {
  owner: String!
  labbookName: String!
  clientMutationId: String
}

"""
Undo all local history and then set current branch tip to match remote.

Very useful when changes are made to master that cannot be pushed. 
"""
type ResetBranchToRemotePayload {
  labbook: Labbook
  clientMutationId: String
}

input SetDatasetVisibilityInput {
  owner: String!
  datasetName: String!
  visibility: String!
  clientMutationId: String
}

type SetDatasetVisibilityPayload {
  newDatasetEdge: DatasetEdge
  clientMutationId: String
}

input SetLabbookDescriptionInput {
  owner: String!
  labbookName: String!
  descriptionContent: String!
  clientMutationId: String
}

type SetLabbookDescriptionPayload {
  success: Boolean
  clientMutationId: String
}

input SetVisibilityInput {
  owner: String!
  labbookName: String!
  visibility: String!
  clientMutationId: String
}

type SetVisibilityPayload {
  newLabbookEdge: LabbookEdge
  clientMutationId: String
}

input StartContainerInput {
  owner: String!
  labbookName: String!
  clientMutationId: String
}

"""Mutator to start a LabBook's Docker Image in a container"""
type StartContainerPayload {
  environment: Environment
  clientMutationId: String
}

input StartDevToolInput {
  owner: String!
  labbookName: String!
  devTool: String!
  containerOverrideId: String
  clientMutationId: String
}

type StartDevToolPayload {
  path: String
  clientMutationId: String
}

input StopContainerInput {
  owner: String!
  labbookName: String!
  clientMutationId: String
}

"""Mutation to stop a Docker container. """
type StopContainerPayload {
  environment: Environment
  clientMutationId: String
}

input SyncDatasetInput {
  owner: String!
  datasetName: String!
  force: Boolean
  clientMutationId: String
}

type SyncDatasetPayload {
  jobKey: String
  clientMutationId: String
}

input SyncLabbookInput {
  owner: String!
  labbookName: String!
  overrideMethod: String
  clientMutationId: String
}

type SyncLabbookPayload {
  jobKey: String
  clientMutationId: String
}

input UpdateLabbookFavoriteInput {
  owner: String!
  labbookName: String!
  section: String!
  key: String!
  updatedIndex: Int
  updatedDescription: String
  clientMutationId: String
}

type UpdateLabbookFavoritePayload {
  updatedFavoriteEdge: LabbookFavoriteEdge
  clientMutationId: String
}

"""Interface representing a user in the system"""
interface User {
  username: String
  email: String
  givenName: String
  familyName: String
}

"""A type representing the identity of the logged in user"""
type UserIdentity implements Node & User {
  """The ID of the object."""
  id: ID!
  username: String
  email: String
  givenName: String
  familyName: String
  isSessionValid: Boolean
}

input WorkonBranchInput {
  owner: String!
  labbookName: String!
  branchName: String!
  revision: String
  clientMutationId: String
}

"""Work on another branch (perform a git checkout)."""
type WorkonBranchPayload {
  labbook: Labbook
  clientMutationId: String
}

input WriteReadmeInput {
  owner: String!
  labbookName: String!
  content: String!
  clientMutationId: String
}

type WriteReadmePayload {
  updatedLabbook: Labbook
  clientMutationId: String
}<|MERGE_RESOLUTION|>--- conflicted
+++ resolved
@@ -1,9 +1,5 @@
 # source: http://localhost:10000/api/labbook/
-<<<<<<< HEAD
-# timestamp: Fri Feb 01 2019 13:57:28 GMT-0500 (Eastern Standard Time)
-=======
 # timestamp: Mon Feb 04 2019 10:54:52 GMT-0500 (Eastern Standard Time)
->>>>>>> 8a03d453
 
 schema {
   query: LabbookQuery
@@ -739,7 +735,7 @@
 }
 
 """
-A Connection for paging through all background jobs the system is aware of. 
+A Connection for paging through all background jobs the system is aware of.
 """
 type JobStatusConnection {
   pageInfo: PageInfo!
@@ -1022,7 +1018,7 @@
 
 """
 A type representing a section within a LabBook (i.e., code, input, output)
-    
+
 """
 type LabbookSection implements Node & GitRepository {
   """The ID of the object."""
@@ -1072,7 +1068,7 @@
 }
 
 """
-Merge from another branch into the current active branch. Force if necessary. 
+Merge from another branch into the current active branch. Force if necessary.
 """
 type MergeFromBranchPayload {
   labbook: Labbook
@@ -1324,7 +1320,7 @@
 """
 Undo all local history and then set current branch tip to match remote.
 
-Very useful when changes are made to master that cannot be pushed. 
+Very useful when changes are made to master that cannot be pushed.
 """
 type ResetBranchToRemotePayload {
   labbook: Labbook
