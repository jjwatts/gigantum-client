--- conflicted
+++ resolved
@@ -19,22 +19,10 @@
     "babel-core": "^7.0.0-bridge.0",
     "babel-eslint": "^8.2.6",
     "babel-jest": "^23.6.0",
-<<<<<<< HEAD
-    "babel-loader": "^7.1.5",
-    "babel-plugin-module-resolver": "^2.7.1",
-    "babel-plugin-relay": "^1.6.0",
-    "babel-plugin-transform-decorators": "^6.24.1",
-    "babel-plugin-transform-decorators-legacy": "^1.3.4",
-    "babel-preset-env": "^1.7.0",
-    "babel-preset-react": "^6.24.1",
-    "babel-preset-react-app": "^3.1.1",
-    "babel-runtime": "6.23.0",
-=======
     "babel-loader": "^8.0.4",
     "babel-plugin-module-resolver": "^3.1.1",
     "babel-plugin-relay": "1.6.2",
     "babel-preset-react-app": "^6.1.0",
->>>>>>> addcd698
     "case-sensitive-paths-webpack-plugin": "^2.1.2",
     "chalk": "^1.1.3",
     "css-loader": "0.28.1",
@@ -53,10 +41,6 @@
     "html-webpack-plugin": "^3.2.0",
     "jest": "^23.6.0",
     "jest-cli": "^23.6.0",
-<<<<<<< HEAD
-    "jsdom": "^13.0.0",
-=======
->>>>>>> addcd698
     "jsdom-global": "^3.0.2",
     "jsonwebtoken": "^8.2.1",
     "node-sass": "^4.9.2",
@@ -91,10 +75,7 @@
     "@nenado/interpolate-html-plugin": "^1.0.2",
     "ansi_up": "^3.0.0",
     "autobind-decorator": "2.1.0",
-<<<<<<< HEAD
-=======
     "babel-plugin-dynamic-import-node-babel-7": "^2.0.7",
->>>>>>> addcd698
     "babel-plugin-jest-hoist": "^23.2.0",
     "babel-preset-jest": "^23.2.0",
     "blob": "0.0.4",
@@ -109,10 +90,7 @@
     "graphql-cli": "^2.16.5",
     "hard-source-webpack-plugin": "^0.10.1",
     "interpolate-html-plugin": "^3.0.0",
-<<<<<<< HEAD
-=======
     "jsdom": "^13.0.0",
->>>>>>> addcd698
     "mini-css-extract-plugin": "^0.4.3",
     "moment": "^2.22.1",
     "pretty-file-icons": "^2.2.1",
@@ -129,10 +107,7 @@
     "react-syntax-highlighter": "^7.0.3",
     "react-tag-input": "^4.9.1",
     "react-text-truncate": "^0.13.1",
-<<<<<<< HEAD
     "react-virtualized": "^9.21.0",
-=======
->>>>>>> addcd698
     "react-youtube": "^7.6.0",
     "redux": "^3.7.2",
     "run-options": "0.0.4",
@@ -158,61 +133,6 @@
     "lint-fix": "eslint ./.eslintrc --fix ./src",
     "rebuild-sass": "npm rebuild node-sass --force"
   },
-<<<<<<< HEAD
-  "jest": {
-    "collectCoverageFrom": [
-      "src/js/**/*.js"
-    ],
-    "setupFiles": [
-      "<rootDir>/config/polyfills.js",
-      "<rootDir>/__tests__/setupFile.js",
-      "<rootDir>/__tests__/slickTestSetup.js"
-    ],
-    "testMatch": [
-      "<rootDir>/**/__tests__/**/*.test.js?(x)"
-    ],
-    "verbose": false,
-    "browser": true,
-    "globals": {
-      "__DEV__": true
-    },
-    "testURL": "http://localhost",
-    "transform": {
-      "^.+\\.(js|jsx)$": "<rootDir>/node_modules/babel-jest",
-      "^.+\\.css$": "<rootDir>/config/jest/cssTransform.js",
-      "^(?!.*\\.(js|jsx|css|json)$)": "<rootDir>/config/jest/fileTransform.js"
-    },
-    "transformIgnorePatterns": [
-      "[/\\\\]node_modules[/\\\\].+\\.(js|jsx)$"
-    ],
-    "moduleNameMapper": {
-      "^react-native$": "react-native-web",
-      "^react-markdown$": "react-markdown",
-      "^Components[/](.+)": "<rootDir>/src/js/components/$1",
-      "^Mutations[/](.+)": "<rootDir>/src/js/mutations/$1",
-      "^JS[/](.+)": "<rootDir>/src/js/$1"
-    },
-    "setupTestFrameworkScriptFile": "<rootDir>/__tests__/localStorage.js"
-  },
-  "babel": {
-    "presets": [
-      "react-app",
-      "env",
-      "jest"
-    ],
-    "plugins": [
-      "relay",
-      "transform-class-properties",
-      "jest-hoist"
-    ]
-  },
-  "eslintConfig": {
-    "extends": [
-      "react-app"
-    ]
-  },
-=======
->>>>>>> addcd698
   "eslint": {
     "plugins": [
       "import",
