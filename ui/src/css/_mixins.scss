@mixin boxShadow(){
    box-shadow: 0 0px 12px 0 rgba(0,0,0,.10);
}

@mixin boxShadowDark(){
    box-shadow: 0 0px 12px 0 rgba(0,0,0,.50);
}

@mixin menuAnimation() {
  animation: slide-down-fade-in forwards .25s;
}


@mixin modal($height, $width) {
  position: fixed;
  left: 50%;
  top: 50%;
  z-index: index($elements, modal);
  width: $width;
  height: $height;

  margin: (-($height/2)) 0 0 (-($width/2));

  border: 1px solid $white;
  border-radius: 8px;
  background-color: $white;
  animation: slide-up-fade-in forwards .25s;

  @include boxShadow();
}


@mixin modalHeader(){
  padding: 5px 0 5px 0px;
  color: $azure;
  text-align: center;
  min-width: 100%;
  margin: 0 auto;
}


@mixin flex($content, $direction) {
  display: flex;
  justify-content: $content;
  flex-direction: $direction;
}

@mixin close() {
  position: absolute;
  height: 28px;
  width: 28px;
  top: 7px;
  right: 7px;
  background: url('~Images/icons/close.svg') no-repeat center center;
  background-size: 28px;
  cursor: pointer;
}

@mixin card($height, $width) {
  width: $width;
  height: $height;

  border: 1px solid $white;
  background-color: $white;

  @include boxShadow();

}

@mixin triangle($direction, $size, $color) {
    width: 0;
    height: 0;
    @if $direction == 'up' {
        border-left: $size solid transparent;
        border-right: $size solid transparent;
        border-bottom: $size solid $color;
    }
    @else if $direction == 'down' {
        border-left: $size solid transparent;
        border-right: $size solid transparent;
        border-top: $size solid $color;
    }
    @else if $direction == 'right' {
        border-top: $size solid transparent;
        border-bottom: $size solid transparent;
        border-left: $size solid $color;
    }
    @else if $direction == 'left' {
        border-top: $size solid transparent;
        border-bottom: $size solid transparent;
        border-right: $size solid $color;
    }
}


/************************************
  12 column grid
  grid max width 1235px
  column 80px
  gutters 25px
*************************************/

@mixin grid() {
  display: flex;
  justify-content: flex-start;
  flex-direction: row;
  flex-wrap: wrap;
  max-width: 1270px;
  min-width: 720px;

}
/************************************
  column is the number of columns items to be displayed
  span is how many standard columns the column should span across
*************************************/
@mixin columnShrink($columns, $maxShrink) {
  $span: 12/$columns;
  $width: ($span * 80px) + (($span - 1) * 25px);
  width: $width;
  margin: 12.5px 12.5px;
  padding: 10px;

  @if $maxShrink >=1 {
    @media screen and (max-width: 1440px) and (min-width: 0) {
      $span: 12/ ($columns + 1);
      $width: ($span * 80px) + (($span - 1) * 25px);
      width: $width;
    }
  }
  @if $maxShrink >=2 {
    @media screen and (max-width: 1124px) and (min-width: 0) {
      $span: 12/ ($columns + 2);
      $width: ($span * 80px) + (($span - 1) * 25px);
      width: $width;
    }
  }
}

@mixin column($columns) {
  $span: 12/$columns;
  $width: ($span * 80px) + (($span - 1) * 25px);
  width: $width;
  margin: 12.5px 12.5px;
  padding: 10px;
}

@mixin removeColumns($width, $span, $columnsToRemove, $offset){
  $columnWidth: 105px;
<<<<<<< HEAD
  // $columnSpan: (80px * ($span + 3)) + (25px * ($span + 2));
=======
>>>>>>> c9690415

  $maxScreenWidth: $width - (($columnsToRemove - $offset) * $columnWidth) + 205px;

  $minScreenWidth: $maxScreenWidth - $columnWidth;

  $minScreenWidth: 0px;

<<<<<<< HEAD
  $maxScreenWidth: $width - (($columnsToRemove ) * $columnWidth) + 205px ;
=======
>>>>>>> c9690415

  @media screen and (max-width: $maxScreenWidth) and (min-width: $minScreenWidth) {
    width: (($span - $columnsToRemove) * 80px) + (($span - ($columnsToRemove + 1)) * 25px) !important;
    max-width: $width;
  }
}

@mixin spanColumns($span, $offset) {
  $width: ($span * 80px) + (($span - 1) * 25px);

  width: ($span * 80px) + (($span - 1) * 25px);
  margin: 12.5px;

  /************************************
    remove 1 column
  *************************************/
  @include removeColumns($width, $span, 1, $offset);
  /************************************
    remove 2 columns
  *************************************/
  @include removeColumns($width, $span, 2, $offset);

  /************************************
    remove 3 columns
  *************************************/
  @include removeColumns($width, $span, 3, $offset);

  /************************************
    remove 4 columns
  *************************************/
  @include removeColumns($width, $span, 4, $offset);

  /************************************
    remove 5 columns
  *************************************/
<<<<<<< HEAD
  @include removeColumns($width, $span, 5);
}


@mixin spanColumnsSidePanel($span) {
  $width: ($span * 80px) + (($span - 1) * 25px);

  width: ($span * 80px) + (($span - 1) * 25px);
  margin: 12.5px;

  /************************************
    remove 1 column
  *************************************/
  @include removeColumnsSidePanel($width, $span, 3);
=======
  @include removeColumns($width, $span, 5, $offset);
>>>>>>> c9690415

}<|MERGE_RESOLUTION|>--- conflicted
+++ resolved
@@ -146,21 +146,14 @@
 
 @mixin removeColumns($width, $span, $columnsToRemove, $offset){
   $columnWidth: 105px;
-<<<<<<< HEAD
-  // $columnSpan: (80px * ($span + 3)) + (25px * ($span + 2));
-=======
->>>>>>> c9690415
 
   $maxScreenWidth: $width - (($columnsToRemove - $offset) * $columnWidth) + 205px;
 
   $minScreenWidth: $maxScreenWidth - $columnWidth;
 
   $minScreenWidth: 0px;
-
-<<<<<<< HEAD
-  $maxScreenWidth: $width - (($columnsToRemove ) * $columnWidth) + 205px ;
-=======
->>>>>>> c9690415
+  // TODO set minscreenwidth
+
 
   @media screen and (max-width: $maxScreenWidth) and (min-width: $minScreenWidth) {
     width: (($span - $columnsToRemove) * 80px) + (($span - ($columnsToRemove + 1)) * 25px) !important;
@@ -196,8 +189,8 @@
   /************************************
     remove 5 columns
   *************************************/
-<<<<<<< HEAD
-  @include removeColumns($width, $span, 5);
+  @include removeColumns($width, $span, 5, $offset);
+
 }
 
 
@@ -211,8 +204,5 @@
     remove 1 column
   *************************************/
   @include removeColumnsSidePanel($width, $span, 3);
-=======
-  @include removeColumns($width, $span, 5, $offset);
->>>>>>> c9690415
 
 }