--- conflicted
+++ resolved
@@ -65,11 +65,8 @@
     calls flip header text function
   */
   componentDidMount() {
-<<<<<<< HEAD
     this._checkSysinfo()
-=======
     const self = this;
->>>>>>> e13ae8d6
     this._flipDemoHeaderText();
 
     UserIdentity.getUserIdentity().then((response) => {
@@ -191,16 +188,11 @@
   }
 
   render() {
-<<<<<<< HEAD
-    const { state, props } = this;
-    if (!state.hasError) {
-=======
     const { props, state } = this;
     if (!state.hasError) {
       // declare variables
       const demoText = "You're using the Gigantum web demo. Data is wiped hourly. To continue using Gigantum ";
       // declare css
->>>>>>> e13ae8d6
       const headerCSS = classNames({
         HeaderBar: true,
         'is-demo': (window.location.hostname === config.demoHostName) || state.diskLow,
@@ -261,7 +253,6 @@
                       ))
                   }
                   {
-<<<<<<< HEAD
                     state.diskLow &&
                     (
                       <div className="disk-header">
@@ -280,8 +271,6 @@
                     )
                   }
                   {
-=======
->>>>>>> e13ae8d6
                     state.showYT
                       && (
                       <div
@@ -299,11 +288,7 @@
                   }
                   <div className={headerCSS} />
                   <SideBar
-<<<<<<< HEAD
-                    auth={props.auth}
-=======
                     auth={auth}
->>>>>>> e13ae8d6
                     history={history}
                     diskLow={state.diskLow}
                   />
@@ -312,23 +297,14 @@
                     <Route
                       exact
                       path="/"
-<<<<<<< HEAD
-                      render={renderProps => (
-                        <Home
-                          loadingRenew={state.loadingRenew}
-                          history={history}
-                          diskLow={state.diskLow}
-                          auth={props.auth}
-                          {...renderProps}
-=======
                       render={parentProps => (
                         <Home
                           loadingRenew={state.loadingRenew}
                           userIdentityReturned={state.userIdentityReturned}
                           history={history}
                           auth={auth}
+                          diskLow={state.diskLow}
                           {...parentProps}
->>>>>>> e13ae8d6
                         />
                       )
                     }
@@ -337,23 +313,14 @@
                     <Route
                       exact
                       path="/login"
-<<<<<<< HEAD
-                      render={renderProps => (
-                        <Home
-                          loadingRenew={state.loadingRenew}
-                          history={history}
-                          diskLow={state.diskLow}
-                          auth={props.auth}
-                          {...renderProps}
-=======
                       render={parentProps => (
                         <Home
                           userIdentityReturned={state.userIdentityReturned}
                           loadingRenew={state.loadingRenew}
                           history={history}
                           auth={auth}
+                          diskLow={state.diskLow}
                           {...parentProps}
->>>>>>> e13ae8d6
                         />
                       )
                       }
@@ -374,23 +341,14 @@
                     <Route
                       exact
                       path="/datasets/:labbookSection"
-<<<<<<< HEAD
-                      render={renderProps => (
-                        <Home
-                          loadingRenew={state.loadingRenew}
-                          history={history}
-                          auth={props.auth}
-                          diskLow={state.diskLow}
-                          {...renderProps}
-=======
                       render={parentProps => (
                         <Home
                           userIdentityReturned={state.userIdentityReturned}
                           loadingRenew={state.loadingRenew}
                           history={history}
                           auth={auth}
+                          diskLow={state.diskLow}
                           {...parentProps}
->>>>>>> e13ae8d6
                         />
                       )
                       }
@@ -400,23 +358,14 @@
                     <Route
                       exact
                       path="/projects/:labbookSection"
-<<<<<<< HEAD
-                      render={renderProps => (
-                        <Home
-                          loadingRenew={state.loadingRenew}
-                          history={history}
-                          auth={props.auth}
-                          diskLow={state.diskLow}
-                          {...renderProps}
-=======
                       render={parentProps => (
                         <Home
                           userIdentityReturned={state.userIdentityReturned}
                           loadingRenew={state.loadingRenew}
                           history={history}
                           auth={auth}
+                          diskLow={state.diskLow}
                           {...parentProps}
->>>>>>> e13ae8d6
                         />
                       )
                       }
@@ -424,11 +373,7 @@
 
                     <Route
                       path="/datasets/:owner/:datasetName"
-<<<<<<< HEAD
-                      auth={props.auth}
-=======
                       auth={auth}
->>>>>>> e13ae8d6
                       render={(parentProps) => {
                         if (state.forceLoginScreen) {
                           return <Redirect to="/login" />;
@@ -438,14 +383,9 @@
                           <DatasetQueryContainer
                             datasetName={parentProps.match.params.datasetName}
                             owner={parentProps.match.params.owner}
-<<<<<<< HEAD
-                            auth={props.auth}
+                            auth={auth}
                             history={history}
                             diskLow={state.diskLow}
-=======
-                            auth={auth}
-                            history={history}
->>>>>>> e13ae8d6
                             {...props}
                             {...parentProps}
                           />
@@ -457,11 +397,7 @@
 
                     <Route
                       path="/projects/:owner/:labbookName"
-<<<<<<< HEAD
-                      auth={props.auth}
-=======
                       auth={auth}
->>>>>>> e13ae8d6
                       render={(parentProps) => {
                         if (state.forceLoginScreen) {
                           return <Redirect to="/login" />;
@@ -471,14 +407,9 @@
                           <LabbookQueryContainer
                             labbookName={parentProps.match.params.labbookName}
                             owner={parentProps.match.params.owner}
-<<<<<<< HEAD
-                            auth={props.auth}
+                            auth={auth}
                             history={history}
                             diskLow={state.diskLow}
-=======
-                            auth={auth}
-                            history={history}
->>>>>>> e13ae8d6
                             {...props}
                             {...parentProps}
                           />
@@ -488,13 +419,7 @@
                       }
                     />
 
-<<<<<<< HEAD
-                    <Helper
-                      auth={props.auth}
-                    />
-=======
                     <Helper auth={auth} />
->>>>>>> e13ae8d6
 
                     <Prompt ref="prompt" />
 
