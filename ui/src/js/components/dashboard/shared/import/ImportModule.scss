@import '~Styles/_imports.scss';

.ImportModule {
  padding: 10px;
}

.Import__h2{
  margin: 1rem 0 1rem 0;
  &--azure {
    color: $azure;
  }
  font-size: 24px;
  font-weight: bold;
}
.Card--add {
  align-items: center;

  height: 225px !important;

  cursor: auto;

  color: $tintBlue;

  @include flex(center, column);

  p {
    margin: 0;
    padding: 0px 0;
  }
}

.Import__header{
  position: relative;

  align-items: center;

  color: $tintBlue;

  @include flex(center, row);
}

.Import_paragraph {
  color: $grey;
  font-size: 16px;
  line-height: 2;
}

.Import__icon {
  width: 30px;
  height: 30px;
  margin: 0 10px 0 -10px;

  -webkit-transition: all .25s;
  -o-transition: .25s all;
  transition: all .25s;
  &--labbook {
    background: url('~Images/icons/labbooks-dark-blue.svg') no-repeat 50%;
    background-size: 30px;
  }
  &--dataset {
    background: url('~Images/icons/datasets-dark-blue.svg') no-repeat 50%;
    background-size: 30px;
    .Import__add-icon {
      top: 29px;
      left: 5px;
    }
  }
}

.Import__h4{
  width: 70%;
  margin: 0;
  margin-left: 10px;
  padding: 5px 0;

  white-space: nowrap;

  font-size: 28px;
  font-weight: 300;
}


.Import__main{
  width: 100%;

  @include flex(center, column);
}

.Import__section--import {
  position: relative;

  width: 100%;
  height: 100%;

  color: $white;
  background: $azure;

  font-size: 18px;
}

.Import__label--file-system {
  color: $white;

  font-size: 18px;
}

input.Import__input--paste{
    left: 25px;

    box-sizing: border-box !important;
    width: 83% !important;
    height: 2.5rem !important;

    color: $azure !important;
    border-radius: 20px !important;
    background: $lightBlue !important;

    font-size: 20px;

    &[type="text"] {
      padding-right: 27% !important;
    }

    &::placeholder {
      color: $azure;
    }
}

/*******************
  buttons
********************/

.btn {
  &--import {
    position: relative;

    align-self: center;

    width: 85%;
    height: 43px;
    margin: 5px;

    cursor: pointer;

    color: $azure;
    border: 2px solid $azure;
    background: $white;

    font-size: 19px;
  }

  &--collapse {
    animation: collapse 0.25s linear forwards;
  }

  &--expand {
    cursor: default;
    animation: expand 0.25s linear forwards;
  }

  &--import:hover {
    color: $white;
    background: $tintBlue;
  }
}

.btn--close {
  position: absolute;
  top: 15px !important;
  right: 15px !important;

  cursor: pointer;

  @include close();
}

.Import__btn--go {
  position: absolute;
  top: 10px;
  right: 29px;

  height: 2.1rem;

  border-radius: 20px;
}


@keyframes expand {
  100% {
    top: 0;

    width: 100%;
    height: 100%;
    margin: 0;
    margin-top: -65%;

    color: $white;
    border: none;
    background: $azure;

    font-size: 26px;
  }
}

@keyframes collapse {
  0% {
    top: 0;

    width: 100%;
    height: 100%;
    margin: 0;
    margin-top: -65%;

    color: $white;
    border: none;
    background: $azure;

    font-size: 26px;
  }
}

/************************
  DropZone section
************************/
/************************
  DropZone section
************************/
.Import__dropzone {
  margin-bottom: 15px;
}

.Import__h4 {
  margin-bottom: 0px;

  color: $white;

  font-size: 26px;
  font-weight: 400;

  &--margin{
    margin: 10px 30px 0 30px;
  }
}

.Import_paragraph{
  color: $grey;

  font-size: 16px;
  line-height: 2;
}

.Import__label--file-system {
  padding: 0 0 0 3px;

  cursor: pointer;
  text-decoration: underline;

  font-size: 16px;
}

.Import__section--paste{
  position: relative;
}

.ImportModal{
  color: $jet;
  word-break: break-word;
  line-height: 20px;
  @include flex(space-around, column);
  height: 100%;
  width: 80%;
  align-self: center;
}

.ImportDropzone{
  @include flex(center, column);
  align-self: center;
  width: 350px;
  height: 150px;
  border: 1px dashed $jet;
  line-height: 20px;
  word-break: break-word;
  text-align: center;
  padding: 10px;
  hr {
    margin-bottom: 30px;
    align-self: center;
  }

}

.Import__dropzone {
  margin-bottom: 15px;
}

.Import__h4 {
  margin-bottom: 0px;

  color: $white;

  font-size: 26px;
  font-weight: 400;

  &--margin{
    margin: 10px 30px 0 30px;
  }
}

.Import_paragraph{
  color: $grey;

  font-size: 16px;
  line-height: 2;
}

.Import__label--file-system {
  padding: 0 0 0 3px;

  cursor: pointer;
  text-decoration: underline;

  font-size: 16px;
}

.Import__section--paste{
  position: relative;
}

.Import__add-icon{
  position: absolute;
<<<<<<< HEAD
  top: 34px;
=======
  top: 35px;
>>>>>>> a85a6b80
  left: 11px;

  width: 16px;
  height: 16px;

  -webkit-transition: all .3s;
  -o-transition: all .3s;
  transition: all .3s;

  border: 0px solid $romanSilver;
  border-radius: 12px;
  background: $green url('~Images/icons/add.svg') no-repeat 50%;
  background-size: 8px;
}

.Import__section--import {
  position: relative;

  width: 100%;
  height: 100%;

  color: $white;
  background: $azure;

  font-size: 18px;
}

.Import__label--file-system {
  color: $white;

  font-size: 18px;
}

input.Import__input--paste{
    left: 25px;

    box-sizing: border-box !important;
    width: 83% !important;
    height: 2.5rem !important;

    color: $azure !important;
    border-radius: 20px !important;
    background: $lightBlue !important;

    font-size: 20px;

    &[type="text"] {
      padding-right: 27% !important;
    }

    &::placeholder {
      color: $azure;
    }
}

/*******************
  buttons
********************/

.btn {

  &--collapse {
    animation: collapse 0.25s linear forwards;
  }

  &--expand {
    cursor: default;
    animation: expand 0.25s linear forwards;
  }

  &--import:hover {
    color: $white;
    background: $tintBlue;
  }
}

.btn--close {
  position: absolute;
  top: 15px !important;
  right: 15px !important;

  cursor: pointer;

  @include close();
}

.Import__btn--go {
  position: absolute;
  top: 10px;
  right: 29px;

  height: 2.1rem;

  border-radius: 20px;
}


@keyframes expand {
  100% {
    top: 0;

    width: 100%;
    height: 100%;
    margin: 0;
    margin-top: -65%;

    color: $white;
    border: none;
    background: $azure;

    font-size: 26px;
  }
}

@keyframes collapse {
  0% {
    top: 0;

    width: 100%;
    height: 100%;
    margin: 0;
    margin-top: -65%;

    color: $white;
    border: none;
    background: $azure;

    font-size: 26px;
  }
}



.Import__buttonContainer {
  button {
    margin: 0 10px;
  }
}

.ImportModule__drop-area-highlight{
  border: 2px dashed $azure;

}

.Import__buttonContainer {
  justify-content: space-between;
  width: 300px;
  display: flex;
  margin-top: 10px;
  align-self: flex-end;
}<|MERGE_RESOLUTION|>--- conflicted
+++ resolved
@@ -328,11 +328,7 @@
 
 .Import__add-icon{
   position: absolute;
-<<<<<<< HEAD
-  top: 34px;
-=======
   top: 35px;
->>>>>>> a85a6b80
   left: 11px;
 
   width: 16px;
