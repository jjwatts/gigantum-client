--- conflicted
+++ resolved
@@ -693,10 +693,6 @@
       <div
         className="ImportModule Card Card--line-50 Card--text-center Card--add Card--import column-4-span-3"
         key="AddLabbookCollaboratorPayload">
-<<<<<<< HEAD
-=======
-
->>>>>>> c8ff5cdc
         <ImportMain self={this} />
 
         <div className={loadingMaskCSS} />
@@ -708,26 +704,23 @@
 }
 
 const ImportMain = ({ self }) => {
-<<<<<<< HEAD
 
   let owner = '',
       labbookName = '';
-=======
   const { props, state } = self;
->>>>>>> c8ff5cdc
   const importCSS = classNames({
     'btn--import': true,
-    'btn--expand': self.state.importTransition,
-    'btn--collapse': !self.state.importTransition && self.state.importTransition !== null,
+    'btn--expand': state.importTransition,
+    'btn--collapse': !state.importTransition && state.importTransition !== null,
   }),
   loaderCSS = classNames({
      Import__loader: state.isImporting,
      hidden: !state.isImporting,
   });
 
-  if (self.state.readyLabbook) {
-     owner = self.state.readyLabbook.owner
-     labbookName = self.state.readyLabbook.labbookName;
+  if (state.readyLabbook) {
+     owner = state.readyLabbook.owner
+     labbookName = state.readyLabbook.labbookName;
   }
 
   return (<div className="Import__labbook-main">
@@ -737,12 +730,7 @@
         header="Import Project"
         handleClose={() => self._closeImportModal()}
         size="large"
-<<<<<<< HEAD
-        renderContent={() => (<Fragment>
-            <div className="ImportModal">
-=======
         renderContent={() => (<div className="ImportModal">
->>>>>>> c8ff5cdc
               <p>Import a Project by either pasting a URL or drag & dropping below</p>
               <input
                 className="Import__input"
@@ -759,9 +747,8 @@
                 type="file" onDragEnd={evt => self._dragendHandler(evt)}
                 onDrop={evt => self._dropHandler(evt)} onDragOver={evt => self._dragoverHandler(evt)}>
                 {
-<<<<<<< HEAD
-                  self.state.readyLabbook && self.state.files[0] ?
-                  <div className="Import__ReadyLabbook">
+                 (state.readyLabbook && state.files[0])
+                  ? <div className="Import__ReadyLabbook">
                     <div>Select Import to import the following Project</div>
                     <hr/>
                     <div>{`Project Owner: ${owner}`}</div>
@@ -770,18 +757,6 @@
                   <div className="DropZone">
                      <p>Drag and drop an exported Project here</p>
                   </div>
-=======
-                  (state.readyLabbook && state.files[0])
-                  ? <div className="Import__ReadyLabbook">
-                      <div>Select Import to import the following Project</div>
-                      <hr/>
-                      <div>Project Owner: {self.state.readyLabbook.owner}</div>
-                      <div>Project Name: {self.state.readyLabbook.labbookName}</div>
-                    </div>
-                    : <div className= "DropZone">
-                        <p>Drag and drop an exported Project here</p>
-                      </div>
->>>>>>> c8ff5cdc
                 }
               </div>
 
@@ -789,11 +764,7 @@
                 <button
                   onClick={() => self._closeImportModal()}
                   className="Btn--flat">
-<<<<<<< HEAD
-                Cancel
-=======
                   Cancel
->>>>>>> c8ff5cdc
                 </button>
                 <button
                   onClick={() => { self.importLabbook(); }}
@@ -817,33 +788,17 @@
 
     <div
       className="btn--import"
-<<<<<<< HEAD
       onClick={(evt) => { self._showModal(evt); }}>
-=======
-      onClick={(evt) => {
-        self._showModal(evt);
-      }}>
->>>>>>> c8ff5cdc
       Create New
     </div>
 
     <div
       className="btn--import"
-<<<<<<< HEAD
       onClick={(evt) => { self.setState({ showImportModal: true }); }}>
       Import Existing
     </div>
 
     <Tooltip section="createLabbook" />
-=======
-      onClick={(evt) => {
-        self.setState({ showImportModal: true });
-      }}>
-      Import Existing
-    </div>
-
-    <ToolTip section="createLabbook" />
->>>>>>> c8ff5cdc
 
   </div>);
 };