--- conflicted
+++ resolved
@@ -14,6 +14,7 @@
 import File from './fileRow/File';
 import Folder from './fileRow/Folder';
 import Dataset from './fileRow/dataset/Dataset';
+import Datasets from './fileRow/dataset/Datasets';
 import AddSubfolder from './fileRow/AddSubfolder';
 // util
 import prepareUpload from './utilities/PrepareUpload';
@@ -464,6 +465,15 @@
   }
 
   /**
+  *  @param {Boolean} showLinkModal
+  *  toggles showLinkModal in state
+  *  @return {}
+  */
+  _showLinkModal = (showLinkModal) => {
+    this.setState({ showLinkModal });
+  }
+
+  /**
   *  @param {string} key
   *  @param {boolean} value
   *  updates boolean state of a given key
@@ -485,7 +495,6 @@
     let selectedCount = 0;
 
     Object.keys(state.childrenState).forEach((key) => {
-      console.log(state.childrenState)
       if (state.childrenState[key].isSelected) {
         selectedCount += 1;
         isSelected = true;
@@ -707,13 +716,8 @@
   render() {
     const { props, state } = this;
     const { files, mutationData } = state;
-<<<<<<< HEAD
-    const { isOver } = props;
+    const { isOver, canDrop } = props;
     const { isSelected, selectedCount } = this._checkChildState();
-=======
-    const { isOver, canDrop } = props;
-    const { isSelected } = this._checkChildState();
->>>>>>> cc0f90f7
     const allFilesLocal = checkLocalAll(files);
     const uploadPromptText = this._getFilePromptText();
     // TODO move this to a function
@@ -723,18 +727,14 @@
     fileKeys = this._childSort(fileKeys, state.sort, state.reverse, files, 'files');
     const childrenKeys = folderKeys.concat(fileKeys);
     const readOnly = props.section === 'data' && !props.isManaged;
-
+    console.log(childrenKeys)
     // declare css here
     const fileBrowserCSS = classNames({
       FileBrowser: true,
       'FileBrowser--linkVisible': state.showLinkModal,
-<<<<<<< HEAD
-      'FileBrowser--highlight': isOver && (childrenKeys.length > 0),
-=======
       'FileBrowser--highlight': isOver,
       'FileBrowser--cursor-drop': isOver && canDrop,
       'FileBrowser--cursor-no-drop': isOver && !canDrop,
->>>>>>> cc0f90f7
       'FileBrowser--dropzone': fileKeys.length === 0,
     });
     const deleteButtonCSS = classNames({
@@ -790,10 +790,20 @@
         className={fileBrowserCSS}
         style={{ zIndex: state.fileSizePromptVisible ? 13 : 0 }}
       >
+        {
+          (props.section === 'input')
+          && (
+            <Datasets
+              linkedDatasets={props.linkedDatasets}
+              showLinkModal={this._showLinkModal}
+              isLocked={props.isLocked}
+            />
+          )
+        }
         { state.showLinkModal
           && (
           <LinkModal
-            closeLinkModal={() => this.setState({ showLinkModal: false })}
+            closeLinkModal={() => this._showLinkModal(false)}
             linkedDatasets={props.linkedDatasets || []}
           />
           )
@@ -842,6 +852,7 @@
              />
              )
          }
+        <h4 className="margin--0">Files</h4>
         <div className="FileBrowser__tools flex justify--space-between">
 
           <div className="FileBrowser__search flex-1">
@@ -913,11 +924,7 @@
               <div>
                 <button
                   className="Btn Btn__menuButton Btn--noShadow FileBrowser__newFolder"
-<<<<<<< HEAD
-                  onClick={() => this.setState({ confirmUpdateVisible: !state.confirmUpdateVisible })}
-=======
                   onClick={() => { state.mutations.verifyDataset({}, () => {}) }}
->>>>>>> cc0f90f7
                   type="button"
                 >
                   <div
@@ -925,24 +932,6 @@
                   />
                   Update from Remote
                 </button>
-<<<<<<< HEAD
-                <div className={updateCSS}>
-                  <p>This will update the Dataset with the external source. Do you wish to continue?</p>
-                  <div className="flex">
-                    <button
-                      type="button"
-                      className="Btn--flat"
-                      onClick={() => this.setState({ confirmUpdateVisible: false })}
-                    >
-                      Cancel
-                    </button>
-                    <button
-                      type="button"
-                      onClick={() => { this.state.mutations.updateUnmanagedDataset({ fromRemote: true, fromLocal: false }, () => { this.setState({ confirmUpdateVisible: false }) }) }}
-                    >
-                      Confirm
-                    </button>
-=======
                 <div>
                   <button
                     className="Btn Btn__menuButton Btn--noShadow FileBrowser__newFolder"
@@ -971,26 +960,10 @@
                         Confirm
                       </button>
                     </div>
->>>>>>> cc0f90f7
                   </div>
                 </div>
               </div>
             </div>
-            )
-          }
-          {
-            (props.section === 'input')
-            && (
-              <button
-                className="Btn Btn__menuButton Btn--noShadow FileBrowser__addDataset"
-                onClick={() => this.setState({ showLinkModal: true })}
-                data-tooltip="Link Dataset"
-                type="button"
-                disabled={props.isLocked}
-              >
-                <div className="Btn--fileBrowser Btn--round Btn--bordered Btn__addDataset Btn" />
-                Link Dataset
-              </button>
             )
           }
         </div>
@@ -1003,7 +976,7 @@
           </div>
           <div>
             {
-              isSelected
+              (props.section === 'data')
               && (
               <button
                 className="Btn align-self--end Btn__upArrow-white Btn--background-left Btn--action Btn--padding-left"
