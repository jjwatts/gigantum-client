// vendor
import React, { Component, Fragment } from 'react';
import dateFormat from 'dateformat';
import Moment from 'moment';
import classNames from 'classnames';
// Mutations
import CreateExperimentalBranchMutation from 'Mutations/branches/CreateExperimentalBranchMutation';
// components
import ButtonLoader from 'Components/common/ButtonLoader';
import Modal from 'Components/common/Modal';
// utilities
import validation from 'JS/utils/Validation';
import BuildImageMutation from 'Mutations/BuildImageMutation';
// store
import { setErrorMessage } from 'JS/redux/reducers/footer';
import store from 'JS/redux/store';
// assets
import './CreateBranch.scss';

export default class CreateBranchModal extends Component {
  constructor(props) {
    super(props);
    const formatedCurrentTimestamp = Moment().format('M/DD/YY h:mm:ss A');
    const formatedTimestamp = props.selected ? Moment(Date.parse(props.selected.activityNode.timestamp)).format('M/DD/YY h:mm:ss A') : '';
    this.state = {
      modalVisible: props.modalVisible,
      showLoginPrompt: false,
      textWarning: 'hidden',
      textLength: 0,
      showError: false,
      branchName: '',
<<<<<<< HEAD
      branchDescription: props.selected ? `Branch created on ${formatedCurrentTimestamp} to rollback master to ${formatedTimestamp}.` : props.description ? props.description : '',
=======
      branchDescription: props.selected ? `${props.selected.description}. ${props.selected.activeBranch} at ${formatedTimestamp}.` : props.description ? props.description : '',
>>>>>>> 8a03d453
      createButtonClicked: false,
      buttonLoaderCreateBranch: '',
    };

    this._showModal = this._showModal.bind(this);
    this._hideModal = this._hideModal.bind(this);
    this._createNewBranch = this._createNewBranch.bind(this);
    this._updateTextState = this._updateTextState.bind(this);
  }


  UNSAFE_componentWillReceiveProps(nextProps) {
    const { state } = this;
    if (nextProps.modalVisible !== state.modalVisible) {
      this.setState({ modalVisible: nextProps.modalVisible });
    }

    if (nextProps.selected) {
      const formattedTimestamp = Moment(Date.parse(nextProps.selected.timestamp)).format('YYYYMMDD-HHmmss');
      const branchName = `rollback-to-${formattedTimestamp}`;
      this.setState({ branchName });
    } else {
      this.setState({ branchName: '' });
    }
  }

  /**
  *   @param {}
  *   shows modal by setting state
  *   @return {}
  */
  _showModal() {
    this.setState({ modalVisible: true });
  }

  /**
  *   @param {}
  *   hides modal by stetting state
  *   @return {}
  */
  _hideModal(inputsDisabled) {
    const { props } = this;
    if (!inputsDisabled) {
      this.setState({ modalVisible: false });

      if (props.toggleModal) {
        props.toggleModal('createBranchVisible');
      }
    }
  }

  /**
  *   @param {event,string} evt, key
  *   returns error text when a branch name is invalid
  *   @return {}
  */
  _getErrorText() {
    const { state } = this;
    return state.errorType === 'send' ? 'Error: Last character cannot be a hyphen.' : 'Error: Branch name may only contain lowercase alphanumeric and `-`. (e.g. new-branch-name)';
  }

  /**
  *   @param {event,string} evt, key
  *   sets state of text using a key
  *   @return {}
  */
  _updateTextState = (evt, key) => {
    const state = {};

    if (key === 'branchName') {
      const isMatch = validation.labbookName(evt.target.value);
      if (isMatch) {
        this.setState({
          branchName: evt.target.value,
          errorType: '',
          showError: false,
        });
      } else {
        this.setState({
          showError: ((isMatch === false) && (evt.target.value.length > 0)),
          errorType: '',
        });
      }
    } else {
      state[key] = evt.target.value;
    }

    const textLength = 240 - evt.target.value.length;
    if (textLength >= 100) {
      state.textWarning = 'CreateBranch__warning--hidden';
    } else if ((textLength <= 100) && (textLength > 50)) {
      state.textWarning = 'CreateBranch__warning--green';
    } else if ((textLength <= 50) && (textLength > 20)) {
      state.textWarning = 'CreateBranch__warning--yellow';
    } else {
      state.textWarning = 'CreateBranch__warning--red';
    }
    state.textLength = textLength;

    this.setState(state);
  }

  /**
  *   @param {}
  *   formats date for branch name
  *   @return {}
  */
  _formattedISO(date) {
    return dateFormat(date, 'isoDateTime').toLowerCase().replace(/:/g, '-');
  }

  /**
  *   @param {}
  *   triggers CreateExperimentalBranchMutation
  *   @return {}
  */
  _createNewBranch() {
    const self = this,
          { state, props } = this,
          { owner, labbookName } = store.getState().routes,
          { branchName } = this.state,
          revision = props.selected ? props.selected.commit : null;


    this.setState({ buttonLoaderCreateBranch: 'loading' });

    CreateExperimentalBranchMutation(
      owner,
      labbookName,
      branchName,
      revision,
      state.branchDescription,
      (response, error) => {
        if (error) {
          setErrorMessage('Problem Creating new branch', error);

          setTimeout(() => {
            this.setState({ buttonLoaderCreateBranch: 'error' });
          }, 1000);
        } else {
          if (props.selected) {
            props.setBuildingState(true);
            BuildImageMutation(
              labbookName,
              owner,
              false,
              (response, error) => {
                if (error) {
                  setErrorMessage(`${labbookName} failed to build`, error);
                }

                return 'finished';
              },
            );
          }

          this.setState({ buttonLoaderCreateBranch: 'finished' });
        }

        setTimeout(() => {
          this.setState({ buttonLoaderCreateBranch: '' });

          if (self._hideModal) {
            self._hideModal();
          }
        }, 2000);
      },
    );
  }

  render() {
    const { props, state } = this,
          createDisabled = state.showError || (state.branchName.length === 0) || state.createButtonClicked,
          inputsDisabled = state.buttonLoaderCreateBranch !== '',
          formatedCurrentTimestamp = Moment().format('MM/DD/YY hh:mm:ss A'),
          formatedTimestamp = props.selected ? Moment(Date.parse(props.selected.activityNode.timestamp)).format('M/DD/YY h:mm:ss A') : '',
          branchNameTimestamp = props.selected ? Moment(Date.parse(props.selected.activityNode.timestamp)).format('MMDDYY-HHmmss').toLowerCase() : '',
          branchDefault = props.selected ? `${props.selected.activeBranch}-at-${branchNameTimestamp}` : '',
          textAreaDefault = props.selected ? `${props.selected.description} (from ${props.selected.activeBranch} at ${formatedTimestamp})` : props.description ? props.description : '',
          inputCSS = classNames({
            'CreateBranch__input--invalid': state.showError,
          }),
          errorCSS = classNames({
            CreateBranch__error: state.showError,
            hidden: !state.showError,
          }),
          branchModalTitle = props.selected ? 'Create Rollback Branch' : 'Create Rollback',
          icon = props.selected ? 'rollback' : 'create';


    return (
      <div>
        { state.modalVisible
          && <Modal
          handleClose={() => { this._hideModal(inputsDisabled); }}
          size="large"
<<<<<<< HEAD
          header="Create Branch"
          icon="create"
          renderContent={() =>
                (<div className="CreateBranch">
                  <div>
                    <label>Name</label>
                    <input
                      type="text"
                      maxLength="80"
                      className={inputCSS}
                      onChange={evt => this._updateTextState(evt, 'branchName')}
                      onKeyUp={evt => this._updateTextState(evt, 'branchName')}
                      placeholder="Enter a unique branch name"
                      defaultValue={this.state.branchName}
                      disabled={inputsDisabled}
                    />
                    <span className={errorCSS}>{this._getErrorText()}</span>
                  </div>

                  <div>
                    <label>Description</label>
                    <textarea
                      className="CreateBranch__input--description"
                      disabled={inputsDisabled}

                      onChange={evt => this._updateTextState(evt, 'branchDescription')}
                      onKeyUp={evt => this._updateTextState(evt, 'branchDescription')}

                      maxLength="240"
                      placeholder="Briefly describe this branch, its purpose and any other key details. "
                      defaultValue={this.props.selected ? `Branch created on ${formatedCurrentTimestamp} to rollback master to ${formatedTimestamp}.` : this.props.description ? this.props.description : ''}
                    />
                    <p className={`CreateBranch__warning ${this.state.textWarning}`}>{`${this.state.textLength} characters remaining`}</p>
                  </div>

                  <div className="CreateBranch_nav">
                    <div className="CreateBranch__navGroup">
                      <div className="CreateBranch_navItem">
                        <button
                          disabled={inputsDisabled}
                          onClick={() => { this._hideModal(); }}
                          className="CreateBranch__btn--progress button--flat"
                        >
                          Cancel
                        </button>
                      </div>

                      <div className="CreateBranch_navItem">
                        <ButtonLoader
                          ref="buttonLoaderCreateBranch"
                          buttonState={this.state.buttonLoaderCreateBranch}
                          buttonText="Create"
                          params={{}}
                          buttonDisabled={createDisabled}
                          clicked={this._createNewBranch}
                        />
                      </div>
                    </div>
                  </div>
                </div>)
              }
        />
          }
=======
          header={branchModalTitle}
          icon={icon}
          renderContent={() => (<div className="CreateBranch">
            <div>
              <label>Name</label>
              <input
                type="text"
                maxLength="80"
                className={inputCSS}
                onChange={evt => this._updateTextState(evt, 'branchName')}
                onKeyUp={evt => this._updateTextState(evt, 'branchName')}
                placeholder="Enter a unique branch name"
                defaultValue={branchDefault}
                disabled={inputsDisabled}
              />
              <span className={errorCSS}>{this._getErrorText()}</span>
            </div>

            <div>
              <label>Description</label>
              <textarea
                className="CreateBranch__input--description"
                disabled={inputsDisabled}
                onChange={evt => this._updateTextState(evt, 'branchDescription')}
                onKeyUp={evt => this._updateTextState(evt, 'branchDescription')}
                maxLength="240"
                placeholder="Briefly describe this branch, its purpose and any other key details. "
                defaultValue={textAreaDefault}
              />
              <p className={`CreateBranch__warning ${state.textWarning}`}>{`${state.textLength} characters remaining`}</p>
            </div>

            <div className="CreateBranch_nav">
              <div className="CreateBranch__navGroup">
                <div className="CreateBranch_navItem">
                  <button
                    type="submit"
                    disabled={inputsDisabled}
                    onClick={() => { this._hideModal(); }}
                    className="CreateBranch__btn--progress button--flat">
                    Cancel
                  </button>
                </div>

                <div className="CreateBranch_navItem">
                  <ButtonLoader
                    ref="buttonLoaderCreateBranch"
                    buttonState={state.buttonLoaderCreateBranch}
                    buttonText="Create"
                    params={{}}
                    buttonDisabled={createDisabled}
                    clicked={this._createNewBranch}
                  />
                </div>
              </div>
            </div>
          </div>)
         }/>
        }
>>>>>>> 8a03d453
      </div>

    );
  }
}<|MERGE_RESOLUTION|>--- conflicted
+++ resolved
@@ -29,11 +29,7 @@
       textLength: 0,
       showError: false,
       branchName: '',
-<<<<<<< HEAD
-      branchDescription: props.selected ? `Branch created on ${formatedCurrentTimestamp} to rollback master to ${formatedTimestamp}.` : props.description ? props.description : '',
-=======
       branchDescription: props.selected ? `${props.selected.description}. ${props.selected.activeBranch} at ${formatedTimestamp}.` : props.description ? props.description : '',
->>>>>>> 8a03d453
       createButtonClicked: false,
       buttonLoaderCreateBranch: '',
     };
@@ -220,7 +216,7 @@
             CreateBranch__error: state.showError,
             hidden: !state.showError,
           }),
-          branchModalTitle = props.selected ? 'Create Rollback Branch' : 'Create Rollback',
+          branchModalTitle = props.selected ? 'Create Rollback Branch' : 'Create Branch',
           icon = props.selected ? 'rollback' : 'create';
 
 
@@ -230,71 +226,6 @@
           && <Modal
           handleClose={() => { this._hideModal(inputsDisabled); }}
           size="large"
-<<<<<<< HEAD
-          header="Create Branch"
-          icon="create"
-          renderContent={() =>
-                (<div className="CreateBranch">
-                  <div>
-                    <label>Name</label>
-                    <input
-                      type="text"
-                      maxLength="80"
-                      className={inputCSS}
-                      onChange={evt => this._updateTextState(evt, 'branchName')}
-                      onKeyUp={evt => this._updateTextState(evt, 'branchName')}
-                      placeholder="Enter a unique branch name"
-                      defaultValue={this.state.branchName}
-                      disabled={inputsDisabled}
-                    />
-                    <span className={errorCSS}>{this._getErrorText()}</span>
-                  </div>
-
-                  <div>
-                    <label>Description</label>
-                    <textarea
-                      className="CreateBranch__input--description"
-                      disabled={inputsDisabled}
-
-                      onChange={evt => this._updateTextState(evt, 'branchDescription')}
-                      onKeyUp={evt => this._updateTextState(evt, 'branchDescription')}
-
-                      maxLength="240"
-                      placeholder="Briefly describe this branch, its purpose and any other key details. "
-                      defaultValue={this.props.selected ? `Branch created on ${formatedCurrentTimestamp} to rollback master to ${formatedTimestamp}.` : this.props.description ? this.props.description : ''}
-                    />
-                    <p className={`CreateBranch__warning ${this.state.textWarning}`}>{`${this.state.textLength} characters remaining`}</p>
-                  </div>
-
-                  <div className="CreateBranch_nav">
-                    <div className="CreateBranch__navGroup">
-                      <div className="CreateBranch_navItem">
-                        <button
-                          disabled={inputsDisabled}
-                          onClick={() => { this._hideModal(); }}
-                          className="CreateBranch__btn--progress button--flat"
-                        >
-                          Cancel
-                        </button>
-                      </div>
-
-                      <div className="CreateBranch_navItem">
-                        <ButtonLoader
-                          ref="buttonLoaderCreateBranch"
-                          buttonState={this.state.buttonLoaderCreateBranch}
-                          buttonText="Create"
-                          params={{}}
-                          buttonDisabled={createDisabled}
-                          clicked={this._createNewBranch}
-                        />
-                      </div>
-                    </div>
-                  </div>
-                </div>)
-              }
-        />
-          }
-=======
           header={branchModalTitle}
           icon={icon}
           renderContent={() => (<div className="CreateBranch">
@@ -354,7 +285,6 @@
           </div>)
          }/>
         }
->>>>>>> 8a03d453
       </div>
 
     );
