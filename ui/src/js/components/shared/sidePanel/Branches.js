// vendor
import React, { Component, Fragment } from 'react';
import classNames from 'classnames';
import { boundMethod } from 'autobind-decorator';
import shallowCompare from 'react-addons-shallow-compare';
// store
import { setErrorMessage } from 'JS/redux/actions/footer';
// components
import ForceMerge from 'Components/shared/modals/ForceMerge';
import SidePanel from './SidePanel';
// assets
import './Branches.scss';

class Branches extends Component {
  state = {
    sidePanelVisible: this.props.sidePanelVisible,
    selectedBranchname: null,
    action: null,
    mergeModalVisible: false,
    deleteModalVisible: false,
    resetModalVisible: false,
    localSelected: false,
    remoteSelected: false,
    currentIndex: 0,
    forceMergeModalVisible: false,
  }

  static getDerivedStateFromProps(nextProps, state) {
    return ({
      sidePanelVisible: nextProps.sidePanelVisible,
      ...state,
    });
  }

  shouldComponentUpdate(nextProps, nextState) {
    return shallowCompare(this, nextProps, nextState);
  }

  componentDidMount() {
    window.addEventListener('click', this._closePopups);
  }

  componentWillUnmount() {
    window.removeEventListener('click', this._closePopups);
  }

  /**
    @param {} -
    sets state to toggle the switch dropdown
    @return {}
  */
  @boundMethod
  _closePopups(evt) {
    const { state } = this;
    if (evt.target.className.indexOf('Branches__btn--sync-dropdown') < 0) {
      this.setState({
        syncMenuVisible: false,
      });
    }
  }

  /**
    @param {String} modalName
    reverts state of passed in modalname
    @return {}
  */
  _toggleModal(modalName, branch) {
    if ((modalName === 'mergeModal') && (this.props.activeBranch.branchName !== branch)) {
      this.setState({ mergeModalVisible: branch || !this.state.mergeModalVisible });
    } else if ((modalName === 'deleteModal') && (this.props.activeBranch.branchName !== branch) && (branch !== 'master')) {
      this.setState({ deleteModalVisible: branch || !this.state.deleteModalVisible, localSelected: false, remoteSelected: false });
    } else if ((modalName === 'resetModal') && (!branch || (this.props.activeBranch.branchName === branch))) {
      const upToDate = (this.props.activeBranch.commitsAhead === 0) && (this.props.activeBranch.commitsBehind === 0);
      if (this.props.activeBranch.isRemote && !upToDate) {
        this.setState({ resetModalVisible: branch || !this.state.resetModalVisible });
      }
    }
  }

  /**
    @param {Object} branch
    @param {String} action
    Handles confirm button by doing appropriate action
    @return {}
  */
  _handleConfirm(branch, action) {
    if (action === 'merge') {
      this._mergeBranch(branch.branchName);
    } else if (action === 'delete') {
      this._deleteBranch(branch);
    } else if (action === 'reset') {
      this._resetBranch(branch);
    }
  }

  /**
    @param {Event} evt
    @param {String} selectedBranchname
    sets selected branch in state
    @return {}
  */
  _selectBranchname(evt, selectedBranchname) {
    if (this.state.selectedBranchname !== selectedBranchname) {
      this.setState({ selectedBranchname });
    }
  }

  /**
    @param {Boolean} - isDown
    sets current index for viewing branches
  */
  _setIndex(isDown) {
    const branchCount = this.props.branches.length - 1;
    const currentIndex = this.state.currentIndex;
    if (isDown) {
      const newIndex = ((currentIndex + 5) > branchCount - 5) ? branchCount - 5 : currentIndex + 5;
      this.setState({ currentIndex: newIndex });
    } else {
      const newIndex = ((currentIndex - 5) < 0) ? 0 : (currentIndex - 5);
      this.setState({ currentIndex: newIndex });
    }
  }

  /**
    @param {} -
    sets state to toggle the switch dropdown
    @return {}
  */
  @boundMethod
  _toggleSyncDropdown() {
    if (!this.props.disableDropdown) {
      const { state } = this;
      this.setState({ syncMenuVisible: !state.syncMenuVisible });
    }
  }

  /**
    @param {Object} branchName
    @param {String} overrideMethod
    filters array branhces and return the active branch node
  */
  @boundMethod
  _mergeBranch(branchName, overrideMethod) {
    const { props } = this;


    const self = this;


    const data = {
      branchName,
      overrideMethod,
    };
    props.toggleCover('Merging Branches');
    props.branchMutations.mergeBranch(data, (response, error) => {
      if (error) {
        const errorMessage = error[0].message;
        if (errorMessage.indexOf('Merge conflict') > -1) {
          self._toggleMergeModal();
        }
        setErrorMessage('Failed to merge branch', error);
      } else {
        self.setState({ action: null, mergeModalVisible: null });
      }
      props.toggleCover(null);
      props.branchMutations.buildImage((response, error) => {
        if (error) {
          setErrorMessage(`${props.labbookName} failed to build`, error);
        }
      });
    });
  }

  /**
    *  @param {}
    *  toggles merge modal
    *  @return {string}
    */
   @boundMethod
  _toggleMergeModal() {
    this.setState({ forceMergeModalVisible: !this.state.forceMergeModalVisible });
  }

  /**
    calls reset branch mutation
  */
  @boundMethod
   _resetBranch() {
     const self = this;
     this.props.toggleCover('Resetting Branch');
     this.props.branchMutations.resetBranch((response, error) => {
       if (error) {
         setErrorMessage('Failed to reset branch', error);
       }
       this.props.setBranchUptodate();
       self.setState({ resetModalVisible: null });
       this.props.toggleCover(null);
     });
   }

  /**
    @param {Object} branch
    calls delete branch mutation
  */
  @boundMethod
  _deleteBranch(branch) {
    const self = this;
    this.props.toggleCover('Deleting Branch');
    const data = {
      branchName: branch.branchName,
      deleteLocal: this.state.localSelected,
      deleteRemote: this.state.remoteSelected,
    };
    this.props.branchMutations.deleteBranch(data, (response, error) => {
      if (error) {
        setErrorMessage('Failed to delete branch', error);
      }
      self.setState({ deleteModalVisible: null });
      this.props.toggleCover(null);
    });
  }

  /**
    @param {Object} branch
    @param {String} action
    renders JSX for modal
    @return {JSX}
  */
  _renderModal(branch, action) {
    const headerText = action === 'merge' ? 'Merge Branches' : action === 'delete' ? 'Delete Branch' : action === 'reset' ? 'Reset Branch' : '';
    const disableSubmit = action === 'delete' && !this.state.localSelected && !this.state.remoteSelected;

    const localCheckboxCSS = classNames({
      'Tooltip-data': !branch.isLocal,
      Branches__label: true,
      'Branches__label--local': true,
      'Branches__label--disabled': !branch.isLocal,
    });
    const remoteCheckboxCSS = classNames({
      'Tooltip-data': !branch.isRemote,
      Branches__label: true,
      'Branches__label--remote': true,
      'Branches__label--disabled': !branch.isRemote,
    });
    return (
      <Fragment>
        <div className={`Branches__Modal Branches__Modal--${action}`}>
          <div
            className="Branches__close"
            onClick={() => this._toggleModal(`${action}Modal`)}
          />
          <div className="Branches__Modal-header">
            {headerText}
          </div>
          <div className="Branches__Modal-text">
            {
              action === 'merge'
              && (
              <Fragment>
                You are about to merge the branch
                <b>{` ${branch.branchName} `}</b>
                with the current branch
                <b>{` ${this.props.activeBranch.branchName}`}</b>
                . Click 'Confirm' to proceed.
              </Fragment>
              )
            }
            {
              action === 'delete'
              && (
              <Fragment>
                You are about to delete this branch. This action can lead to data loss. Please type
                <b>{` ${branch.branchName} `}</b>
                and click 'Confirm' to proceed.
              </Fragment>
              )
            }
            {
              action === 'reset'
              && (
              <Fragment>
                You are about to reset this branch. Resetting a branch will get rid of local changes. Click 'Confirm' to proceed.
              </Fragment>
              )
            }
          </div>
          {
            action === 'delete'
            && (
            <div className="Branches__input-container">
              <label
                htmlFor="delete_local"
                className={localCheckboxCSS}
                data-tooltip="Branch does not exist Locally"
              >
                <input
                  type="checkbox"
                  name="delete_local"
                  id="delete_local"
                  defaultChecked={!branch.isLocal}
                  disabled={!branch.isLocal}
                  onClick={() => this.setState({ localSelected: !this.state.localSelected })}
                />
              Local
              </label>
              <label
                htmlFor="delete_remote"
                className={remoteCheckboxCSS}
                data-tooltip="Branch does not exist Remotely"
              >
                <input
                  type="checkbox"
                  name="delete_remote"
                  id="delete_remote"
                  disabled={!branch.isRemote}
                  onClick={() => this.setState({ remoteSelected: !this.state.remoteSelected })}
                />
              Remote
              </label>
            </div>
            )
          }
          <div className="Branches__Modal-buttons">
            <button
              onClick={() => this._toggleModal(`${action}Modal`)}
              className="Btn--flat"
            >
              Cancel
            </button>
            <button
              className="Branches__Modal-confirm"
              disabled={disableSubmit}
              onClick={() => this._handleConfirm(branch, action)}
            >
              Confirm
            </button>
          </div>
        </div>
      </Fragment>
    );
  }

  /**
    @param {Object} branch
    renders JSX for actions section
    @return {JSX}
  */
  _renderActions(branch) {
    const { props, state } = this;
    const mergeModalVisible = state.mergeModalVisible === branch.branchName;
    const deleteModalVisible = state.deleteModalVisible === branch.branchName;
    const resetModalVisible = state.resetModalVisible === branch.branchName;
    const upToDate = (branch.commitsAhead === 0) && (branch.commitsBehind === 0);
    const syncDisabled = (props.showPullOnly && !props.allowSyncPull) || (!props.allowSync && !props.showPullOnly) || (!props.defaultRemote && !props.allowSync);
    const resetTooltip = branch.isRemote ? upToDate ? 'Branch up to date' : 'Reset Branch to Remote' : 'Branch must be remote';
    const syncTooltip = props.syncTooltip;
    const mergeTooltip = branch.isActive ? 'Cannot merge active branch with itself' : 'Merge into active branch';
    const deleteTooltip = branch.branchName === 'master' ? 'Cannot delete master branch' : branch.isActive ? 'Cannot delete Active branch' : 'Delete Branch';
    // declare css
    const mergeButtonCSS = classNames({
      Branches__btn: true,
      'Tooltip-data Branches__btn--merge': true,
      'Branches__btn--merge--selected': mergeModalVisible,
    });
    const deleteButtonCSS = classNames({
      Branches__btn: true,
      'Tooltip-data Branches__btn--delete': true,
      'Branches__btn--delete--selected': deleteModalVisible,
    });
    const syncButtonCSS = classNames({
      'Branches__btn Tooltip-data': true,
      'Branches__btn--sync': props.defaultRemote,
      'Branches__btn--push': !props.defaultRemote,
      'Branches__btn--pull': props.showPullOnly,
    });
    const syncMenuDropdownButtonCSS = classNames({
      'Branches__btn Branches__btn--sync-dropdown': true,
      'Branches__btn--sync-open': state.syncMenuVisible,
      'Tooltip-data': props.disableDropdown && props.showPullOnly,
    });
    const syncMenuDropdownCSS = classNames({
      'Branches__dropdown-menu': state.syncMenuVisible && !props.disableDropdown,
      hidden: !state.syncMenuVisible,
    });

    return (
      <div className="Branches__actions-section">
        {
          branch.isActive
            ? (
              <Fragment>
                <button
                  type="button"
                  className="Branches__btn Branches__btn--create Tooltip-data"
                  disabled={!branch.isActive}
                  data-tooltip="Create Branch"
                  onClick={() => props.toggleModal('createBranchVisible')}
                />
                <button
                  type="button"
                  className="Branches__btn Tooltip-data Branches__btn--reset"
                  data-tooltip={resetTooltip}
                  disabled={!branch.isRemote || upToDate}
                  onClick={() => this._toggleModal('resetModal', branch.branchName)}
                />
                <button
                  type="button"
                  className={syncButtonCSS}
                  data-tooltip={syncTooltip}
                  disabled={syncDisabled}
                  onClick={() => props.handleSyncButton(props.showPullOnly, props.allowSync, props.allowSyncPull)}
                />
                <button
                  type="button"
                  className={syncMenuDropdownButtonCSS}
                  disabled={props.disableDropdown}
                  data-tooltip="You do not have the appropriate permissions to sync"
                  onClick={() => { this._toggleSyncDropdown(); }}
                />
                <div className={syncMenuDropdownCSS}>
                  <h5 className="Branches__h5">Remote Action</h5>
                  <ul className="Branches__ul">
                    {
                  props.allowSync
                  && (
                  <li
                    className="Branches__list-item"
                    onClick={() => props.handleSyncButton(false, props.allowSync, props.allowSyncPull)}
                  >
                      Sync (Pull then Push)
                  </li>
                  )
                }
                    <li
                      className="Branches__list-item"
                      onClick={() => props.handleSyncButton(true, props.allowSync, props.allowSyncPull)}
                    >
                    Pull (Pull-only)
                    </li>
                  </ul>
                </div>
              </Fragment>
            )
            : (
              <Fragment>
                <button
                  type="button"
                  className="Branches__btn Tooltip-data Branches__btn--switch"
                  data-tooltip="Switch to Branch"
                  onClick={() => props.switchBranch(branch)}
                />
                <button
                  type="button"
                  className={mergeButtonCSS}
                  data-tooltip={mergeTooltip}
                  onClick={() => this._toggleModal('mergeModal', branch.branchName)}
                />
                <button
                  type="button"
                  className={deleteButtonCSS}
                  data-tooltip={deleteTooltip}
                  disabled={branch.branchName === 'master'}
                  onClick={() => this._toggleModal('deleteModal', branch.branchName)}
                />
              </Fragment>
            )
        }
        {mergeModalVisible && this._renderModal(branch, 'merge')}
        {deleteModalVisible && this._renderModal(branch, 'delete')}
        {resetModalVisible && this._renderModal(branch, 'reset')}
      </div>
    );
  }

  render() {
    const { props, state } = this;

    const filteredBranches = props.branches.filter(branch => branch.branchName !== props.activeBranch.branchName).slice(state.currentIndex, state.currentIndex + 5);
    const activeUpToDate = props.activeBranch.commitsAhead === 0 && props.activeBranch.commitsBehind === 0;
    const statusText = props.activeBranch.isLocal ? props.activeBranch.isRemote ? 'Local & Remote' : 'Local only' : 'Remote only';
    const activeCommitsText = `${props.activeBranch.commitsBehind ? `${props.activeBranch.commitsBehind} Commits Behind, ` : ''} ${props.activeBranch.commitsAhead ? `${props.activeBranch.commitsAhead} Commits Ahead` : ''}`;

    // declare css here
    const currentBranchNameCSS = classNames({
      'Branches__current-branchname': true,
      // TODO change based on commits ahead & behind
      'Branches__current-branchname--changed': false,
    });
    const currentBranchContainerCSS = classNames({
      'Branches__branch--current': true,
      'Branches__branch--current--selected': state.mergeModalVisible || state.resetModalVisible,
    });
    const modalCoverCSS = classNames({
      'Branches__Modal-cover': true,
      'Branches__Modal-cover--coverall': state.action,
    });
    const bottomIndexSelectorCSS = classNames({
      'Btn Btn__loadMore Btn__loadMore--down': true,
      hidden: props.branches.length - 1 <= 5,
    });
    const topIndexSelectorCSS = classNames({
      'Btn Btn__loadMore Btn__loadMore--up': true,
      hidden: props.branches.length - 1 <= 5,
    });
<<<<<<< HEAD
    const filteredBranches = props.branches.filter(branch => branch.branchName !== props.activeBranch.branchName).slice(state.currentIndex, state.currentIndex + 5);
    const activeUpToDate = props.activeBranch.commitsAhead === 0 && props.activeBranch.commitsBehind === 0;
    const statusText = props.activeBranch.isLocal ? props.activeBranch.isRemote ? 'Local & Remote' : 'Local only' : 'Remote only';
    const activeCommitsText = `${props.activeBranch.commitsBehind ? `${props.activeBranch.commitsBehind} Commits Behind, ` : ''} ${props.activeBranch.commitsAhead ? `${props.activeBranch.commitsAhead} Commits Ahead` : ''}`;
    console.log(props.diskLow)
=======
>>>>>>> e13ae8d6
    return (
      <div>
        { state.forceMergeModalVisible
          && (
          <ForceMerge
            toggleModal={this._toggleMergeModal}
            sectionType={props.sectionType}
            merge={this._mergeBranch}
            branchName={state.mergeModalVisible}
          />
          )
      }
        { props.sidePanelVisible
        && (
        <SidePanel
          toggleSidePanel={props.toggleSidePanel}
          isSticky={props.isSticky}
          diskLow={props.diskLow}
          isDeprecated={props.isDeprecated}
          renderContent={() => (
            <div className="Branches">
              {
                  (state.mergeModalVisible || state.deleteModalVisible || state.resetModalVisible || state.action)
                  && (
                  <div className={modalCoverCSS}>
                    { state.action
                        && <div>{`${state.action}...`}</div>
                      }
                  </div>
                  )
                }
              <div className="Branches__header">
                <div className="Branches__title">Manage Branches</div>
              </div>
              <div className="Branches__label">Current Branch:</div>
              <div className={currentBranchContainerCSS}>
                <div className="Branches__base-section">
                  <div className="Branches__branchname-container">
                    <div className="Branches__branchname">{props.activeBranch.branchName}</div>
                    <div className="Branches__details">
                      {
                         !activeUpToDate && (props.activeBranch.commitsAhead !== undefined) && (props.activeBranch.commitsAhead !== null)
                        && (
                        <div
                          className="Branches__commits Tooltip-data"
                          data-tooltip={activeCommitsText}
                        >
                          { (props.activeBranch.commitsBehind !== 0)
                           && (
                           <div className="Branches__commits--commits-behind">
                             { props.activeBranch.commitsBehind }
                           </div>
                           )
                          }
                          { (props.activeBranch.commitsAhead !== 0)
                            && (
                            <div className="Branches__commits--commits-ahead">
                              { props.activeBranch.commitsAhead }
                            </div>
                            )
                          }
                        </div>
                        )
                      }
                      <div
                        className="Branches__status Tooltip-data Tooltip-data--small"
                        data-tooltip={statusText}
                      >
                        { props.activeBranch.isLocal
                          ? <div className="Branches__status--local" />
                          : <div />
                        }
                        { props.activeBranch.isRemote
                          ? <div className="Branches__status--remote" />
                          : <div />
                        }
                      </div>
                    </div>
                  </div>
                </div>
                { this._renderActions(props.activeBranch) }
              </div>
              { (filteredBranches.length !== 0)
                && <div className="Branches__label">Other Branches:</div>
              }
              <button
                className={topIndexSelectorCSS}
                onClick={() => this._setIndex()}
                disabled={state.currentIndex === 0}
              />
              { filteredBranches.map((branch) => {
                const mergeModalVisible = (state.mergeModalVisible === branch.branchName);
                const deleteModalVisible = (state.deleteModalVisible === branch.branchName);
                const branchUpToDate = branch.commitsAhead === 0 && branch.commitsBehind === 0;
                const branchStatusText = branch.isLocal ? branch.isRemote ? 'Local & Remote' : 'Local only' : 'Remote only';


                const branchContainerCSS = classNames({
                  Branches__branch: true,
                  'Branches__branch--selected': (branch.branchName === state.mergeModalVisible) || (branch.branchName === state.deleteModalVisible),
                  'Branches__branch--active': ((state.selectedBranchname === branch.branchName) || mergeModalVisible || deleteModalVisible),
                });
                const branchBaseSectionCSS = classNames({
                  'Branches__base-section': true,
                });
                const commitsText = `${branch.commitsBehind ? `${branch.commitsBehind} Commits Behind, ` : ''} ${branch.commitsAhead ? `${branch.commitsAhead} Commits Ahead` : ''}`;
                return (
                  <div
                    key={branch.branchName}
                    className={branchContainerCSS}
                    onMouseEnter={evt => this._selectBranchname(evt, branch.branchName)}
                    onMouseLeave={evt => this._selectBranchname(evt, null)}
                  >
                    <div className={branchBaseSectionCSS}>
                      <div className="Branches__branchname-container">
                        <div className="Branches__branchname">{branch.branchName}</div>
                        <div className="Branches__details">
                          { !branchUpToDate && (branch.commitsAhead !== undefined) && (branch.commitsAhead !== null) && (
                          <div
                            className="Branches__commits Tooltip-data"
                            data-tooltip={commitsText}
                          >
                            { (branch.commitsBehind !== 0)
                                  && <div className="Branches__commits--commits-behind">{ branch.commitsBehind }</div>
                                }
                            { (branch.commitsAhead !== 0)
                                  && <div className="Branches__commits--commits-ahead">{ branch.commitsAhead }</div>
                                }
                          </div>
                          )
                            }
                          <div
                            className="Branches__status Tooltip-data Tooltip-data--small"
                            data-tooltip={branchStatusText}
                          >
                            { branch.isLocal
                              ? <div className="Branches__status--local" />
                              : <div />
                            }
                            { branch.isRemote
                              ? <div className="Branches__status--remote" />
                              : <div />
                            }
                          </div>
                        </div>
                      </div>
                    </div>
                    { ((state.selectedBranchname === branch.branchName) || mergeModalVisible || deleteModalVisible)
                        && this._renderActions(branch)
                    }
                  </div>
                );
              })
              }
              <button
                type="button"
                className={bottomIndexSelectorCSS}
                onClick={() => this._setIndex(true)}
                disabled={(state.currentIndex + 5) >= (props.branches.length - 1)}
              />
            </div>
          )
          }
        />
        )
      }
      </div>
    );
  }
}

export default Branches;<|MERGE_RESOLUTION|>--- conflicted
+++ resolved
@@ -502,14 +502,6 @@
       'Btn Btn__loadMore Btn__loadMore--up': true,
       hidden: props.branches.length - 1 <= 5,
     });
-<<<<<<< HEAD
-    const filteredBranches = props.branches.filter(branch => branch.branchName !== props.activeBranch.branchName).slice(state.currentIndex, state.currentIndex + 5);
-    const activeUpToDate = props.activeBranch.commitsAhead === 0 && props.activeBranch.commitsBehind === 0;
-    const statusText = props.activeBranch.isLocal ? props.activeBranch.isRemote ? 'Local & Remote' : 'Local only' : 'Remote only';
-    const activeCommitsText = `${props.activeBranch.commitsBehind ? `${props.activeBranch.commitsBehind} Commits Behind, ` : ''} ${props.activeBranch.commitsAhead ? `${props.activeBranch.commitsAhead} Commits Ahead` : ''}`;
-    console.log(props.diskLow)
-=======
->>>>>>> e13ae8d6
     return (
       <div>
         { state.forceMergeModalVisible
