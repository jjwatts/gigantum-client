import React from 'react';
import { DragSource } from 'react-dnd';
import uuidv4 from 'uuid/v4';
import FileBrowserMutations from './FileBrowserMutations';
// utilities
import CreateFiles from './../utilities/CreateFiles';
// store
import store from 'JS/redux/store';

const dragSource = {

 canDrag(props) {
   // You can disallow drag based on props
   return true;
 },

 isDragging(props, monitor) {
    return monitor.getItem().key === props.key;
 },

 beginDrag(props, monitor) {
  return {
    isDragging: true,
    data: props.data,
  };
 },

  endDrag(props, monitor, component) {
    if (!monitor.didDrop()) {
      return;
    }

    const item = monitor.getItem();
    const dropResult = monitor.getDropResult();

    let fileNameParts = props.data.edge.node.key.split('/');

    let fileName = fileNameParts[fileNameParts.length - 1];
    if (dropResult.data) {
      let pathArray = dropResult.data.edge.node.key.split('/');
      pathArray.pop();
      let path = pathArray.join('/');

      let newKey = path ? `${path}/${fileName}` : `${fileName}`;

      let newKeyArray = dropResult.data.edge.node.key.split('/');
      let fileKeyArray = props.data.edge.node.key.split('/');

      newKeyArray.pop();
      fileKeyArray.pop();

      let newKeyPath = newKeyArray.join('/');
      let fileKeyPath = fileKeyArray.join('/');

      newKeyPath = newKeyPath.replace(/\/\/\/g/, '/');

      if (newKeyPath !== fileKeyPath) {
<<<<<<< HEAD
        if ((newKey !== props.data.edge.node.key)) {
          console.log(newKeyPath)
          console.log(newKey)
=======
        if (newKey !== props.data.edge.node.key) {

>>>>>>> f302697a
          const moveLabbookFileData = {
            newKey,
            edge: props.data.edge,
          };

          if (props.mutations) {
            props.mutations.moveLabbookFile(moveLabbookFileData, (response) => {
              console.log(response);
            });
          } else {
            const {
              parentId,
              connection,
              favoriteConnection,
              section,
            } = props;
            const { owner, labbookName } = store.getState().routes;

            const mutationData = {
              owner,
              labbookName,
              parentId,
              connection,
              favoriteConnection,
              section,
            };

            const mutations = new FileBrowserMutations(mutationData);

            mutations.moveLabbookFile(moveLabbookFileData, (response) => {
              console.log(response);
            });
          }
        }
      }
    }
  },
};

function dragCollect(connect, monitor) {
  return {
    connectDragPreview: connect.dragPreview(),
    connectDragSource: connect.dragSource(),
    isDragging: monitor.getSourceId() === monitor.sourceId,
  };
}

const targetSource = {
  canDrop(props, monitor) {
     // You can disallow drop based on props or item
     const item = monitor.getItem();
     return monitor.isOver({ shallow: true });
  },
  drop(props, monitor, component) {
    const dndItem = monitor.getItem();

    let newPath,
        fileKey,
        path,
        files;

    if (dndItem && props.data) {
          console.log(dndItem.dirContent, !dndItem.dirContent);
          if (!dndItem.dirContent) {
              fileKey = props.data.edge.node.key;

              const fileNameParts = fileKey.split('/');
              const fileName = fileNameParts[fileNameParts.length - 1];
              let newKey = props.newKey || props.fileKey;
              newPath = newKey + fileName;
              fileKey = props.fileKey;
          } else {
              dndItem.dirContent.then((fileList) => {
                  console.log(fileList);
                  if (fileList.length) {
                    let key = props.data.edge.node.key || props.fileKey;
                    path = key.substr(0, key.lastIndexOf('/') || key.length);
                    CreateFiles.createFiles(fileList.flat(), `${path}/`, props.mutationData);

                  } else if (dndItem.files && dndItem.files.length) {

                       // handle dragged files
                       let key = props.newKey || props.fileKey;
                       path = key.substr(0, key.lastIndexOf('/') || key.length);
                       let item = monitor.getItem();

                       if (item && item.files && props.browserProps.createFiles) {
                         CreateFiles.createFiles(item.files, `${path}/`, props.mutationData);
                       }
                       newPath = null;
                       fileKey = null;
                  }
              });
          }
      } else {
          // uploads to root directory
          let item = monitor.getItem();

          if (item.files) {
            CreateFiles.createFiles(item.files, '', component.state.mutationData);
          } else {
            const dropResult = monitor.getDropResult();
            let currentKey = item.data.edge.node.key;
            let splitKey = currentKey.split('/');
            let newKey = (splitKey[splitKey.length - 1] !== '') ? splitKey[splitKey.length - 1] : splitKey[splitKey.length - 2];
            newKey = `${newKey}/`;

            if ((newKey !== item.data.edge.node.key)) {
              const moveLabbookFileData = {
                newKey,
                edge: item.data.edge,
              };

              if (props.mutations) {
                props.mutations.moveLabbookFile(moveLabbookFileData, (response) => {
                  console.log(response);
                });
              } else {

                const {
                  parentId,
                  connection,
                  favoriteConnection,
                  section,
                } = props;
                const { owner, labbookName } = store.getState().routes;

                const mutationData = {
                  owner,
                  labbookName,
                  parentId,
                  connection,
                  favoriteConnection,
                  section,
                };

                const mutations = new FileBrowserMutations(mutationData);

                mutations.moveLabbookFile(moveLabbookFileData, (response) => {
                  console.log(response);
                });
              }
            }
          }
      }

      return {
       data: props.data,
      };
  },
};

function targetCollect(connect, monitor) {
  return {
    connectDropTarget: connect.dropTarget(),
		canDrop: true,
    isOver: monitor.isOver(),
    isOverCurrent: monitor.isOver({ shallow: true }),
  };
}

const Connectors = {
  dragSource,
  dragCollect,
  targetSource,
  targetCollect,
};

export default Connectors;<|MERGE_RESOLUTION|>--- conflicted
+++ resolved
@@ -55,14 +55,8 @@
       newKeyPath = newKeyPath.replace(/\/\/\/g/, '/');
 
       if (newKeyPath !== fileKeyPath) {
-<<<<<<< HEAD
-        if ((newKey !== props.data.edge.node.key)) {
-          console.log(newKeyPath)
-          console.log(newKey)
-=======
         if (newKey !== props.data.edge.node.key) {
 
->>>>>>> f302697a
           const moveLabbookFileData = {
             newKey,
             edge: props.data.edge,
