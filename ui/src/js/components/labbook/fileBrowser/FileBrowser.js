--- conflicted
+++ resolved
@@ -396,12 +396,9 @@
                                   mutationData={mutationData}
                                   data={files[file]}
                                   mutations={this.state.mutations}
-<<<<<<< HEAD
                                   expanded
-=======
                                   isOverChildFile={this.state.isOverChildFile}
                                   updateParentDropZone={this._updateDropZone}
->>>>>>> fba4fcf7
                                   updateChildState={this._updateChildState}>
 
                               </File>
