// vendor
import React, { Component } from 'react';
import store from 'JS/redux/store';
import { DropTarget } from 'react-dnd';
import { NativeTypes } from 'react-dnd-html5-backend';
import classNames from 'classnames';
// assets
import './FileBrowser.scss';
// components
import File from './fileRow/File';
import Folder from './fileRow/Folder';
import AddSubfolder from './fileRow/AddSubfolder';
import FileBrowserMutations from './utilities/FileBrowserMutations';
import Connectors from './utilities/Connectors';

class FileBrowser extends Component {
    constructor(props) {
      super(props);

      this.state = {
        mutations: new FileBrowserMutations(this._getMutationData()),
        mutationData: this._getMutationData(),
        hoverId: '',
        childrenState: {},
        multiSelect: 'none',
        search: '',
      };

      this._deleteSelectedFiles = this._deleteSelectedFiles.bind(this);
      this._setState = this._setState.bind(this);
      this._updateChildState = this._updateChildState.bind(this);
      this._checkChildState = this._checkChildState.bind(this);
    }
    static getDerivedStateFromProps(props, state) {
        let childrenState = {};
        props.files.edges.forEach((edge) => {
          if (edge.node && edge.node.key) {
            let key = edge.node.key.split('/').join('');
            childrenState[key] = {
              isSelected: (state.childrenState && state.childrenState[key]) ? state.childrenState[key].isSelected : false,
              edge,
            };
          }
        });

        return {
          ...state,
          childrenState,
        };
    }
    /**
    *  @param {string} key - key of file to be updated
    *  @param {boolean} isSelected - update if the value is selected
    *  @return {}
    */
    _updateChildState(key, isSelected) {
      let isChildSelected = false;
      let count = 0;
      let selectedCount = 0;
      let { childrenState } = this.state;
      let santizedKey = key.split('/').join('');
      childrenState[santizedKey].isSelected = isSelected;

      for (let key in childrenState) {
        if (childrenState[key]) {
          if (childrenState[key].isSelected) {
            isChildSelected = true;
            selectedCount++;
          }
          count++;
        }
      }

      let multiSelect = !isChildSelected ? 'none' : (selectedCount === count) ? 'all' : 'partial';

      this.setState({ childrenState, multiSelect });
    }
    /**
    *  @param {}
    *  update state of component for a given key value pair
    *  @return {}
    */
    _setState(stateKey, value) {
       this.setState({ [stateKey]: value });
    }
    /**
    *  @param {}
    *  sorts files into an object for rendering
    *  @return {}
    */
    _processFiles() {
        let edges = this.props.files.edges;
        let edgesToSort = JSON.parse(JSON.stringify(edges));
        let fileObject = {};
        const { search } = this.state;
        const searchLowerCase = search.toLowerCase();

        if (search !== '') {
          let edgesSearchMatch = edgesToSort.filter((edge) => {
            const lowerCaseKey = edge.node.key.toLowerCase();
            return (lowerCaseKey.indexOf(searchLowerCase) > -1);
          });

          edgesToSort = edgesToSort.filter((edge) => {
            let keyMatch = false;
            edgesSearchMatch.forEach((matchEdge) => {
              if (matchEdge.node.key.indexOf(edge.node.key) > -1) {
                keyMatch = true;
              }
            });
            return keyMatch;
          });
        }

        edgesToSort.forEach((edge, index) => {
            let key = edge.node.key.toLowerCase();
            let searchLowerCase = search.toLowerCase();


            if (edge.node) {
              let currentObject = fileObject;
              let splitKey = edge.node.key.split('/').filter(key => key.length);
<<<<<<< HEAD
              // console.log(`${edge.node.key}-----------------------------`);

              splitKey.forEach((key, index) => {
                  // console.log(key)
=======

              splitKey.forEach((key, index) => {
>>>>>>> f302697a
                  if (currentObject && (index === (splitKey.length - 1))) {
                      if (!currentObject[key]) {
                        currentObject[key] = {
                          edge,
                          index,
                        };
                      } else {
                        currentObject[key].edge = edge;
                      }
<<<<<<< HEAD
                      // console.log(currentObject)
=======
>>>>>>> f302697a
                  } else if (currentObject && !currentObject[key]) {
                      currentObject[key] = {
                        children: {},
                      };
                      currentObject = currentObject[key].children;
                  } else if (currentObject && currentObject[key] && !currentObject[key].children) {
                      currentObject[key].children = {};
                      currentObject = currentObject[key].children;
                  } else {
                    currentObject = currentObject[key].children;
                  }
              });
           }
        });
<<<<<<< HEAD
        // console.log(fileObject)
=======

>>>>>>> f302697a
        return fileObject;
  }
  /**
  *  @param {}
  *  sorts files into an object for rendering
  *  @return {object}
  */
  _getMutationData() {
    const {
      parentId,
      connection,
      favoriteConnection,
      section,
    } = this.props;
    const { owner, labbookName } = store.getState().routes;

    return {
      owner,
      labbookName,
      parentId,
      connection,
      favoriteConnection,
      section,
    };
  }
  /**
  *  @param {}
  *  loops through selcted files and deletes them
  *  @return {}
  */
  _deleteSelectedFiles() {
    let self = this;
    for (let key in this.state.childrenState) {
      if (this.state.childrenState[key].isSelected) {
        let { edge } = this.state.childrenState[key];
        delete this.state.childrenState[key];
        self._deleteMutation(edge.node.key, edge);
      }
    }
  }

  /**
  *  @param {}
  *  selects all or unselects files
  *  @return {}
  */
  _selectFiles() {
    let isSelected = false;
    let count = 0;
    let selectedCount = 0;

    for (let key in this.state.childrenState) {
      if (this.state.childrenState[key]) {
        if (this.state.childrenState[key].isSelected) {
          isSelected = true;
          selectedCount++;
        }
        count++;
      }
    }
    let multiSelect = (count === selectedCount) ? 'none' : 'all';

    let { childrenState } = this.state;
    for (let key in childrenState) {
      if (childrenState[key]) {
        console.log(childrenState[key], key);
        childrenState[key].isSelected = (multiSelect === 'all');

        count++;
      }
    }
    this.setState({ multiSelect, childrenState });
  }

  /**
  *  @param {}
  *  triggers delete muatation
  *  @return {}
  */
  _deleteMutation(key, edge) {
    const data = {
      key,
      edge,
    };

    this.state.mutations.deleteLabbookFile(data, (response) => {
      console.log(response, edge);
    });
  }
  /**
  *  @param {string, boolean}
  *  updates boolean state of a given key
  *  @return {}
  */
  _updateStateBoolean(key, value) {
    this.setState({ [key]: value });
  }
  /**
  *  @param {}
  *  checks if folder refs has props.isOver === true
  *  @return {boolean}
  */
  _checkRefs() {
    let isOver = this.props.isOverCurrent,
        { refs } = this;

    Object.keys(refs).forEach((childname) => {
      if (refs[childname].getDecoratedComponentInstance && refs[childname].getDecoratedComponentInstance() && refs[childname].getDecoratedComponentInstance().getDecoratedComponentInstance && refs[childname].getDecoratedComponentInstance().getDecoratedComponentInstance()) {
        const child = refs[childname].getDecoratedComponentInstance().getDecoratedComponentInstance();

        if (child.props.data && !child.props.data.edge.node.isDir) {
          if (child.props.isOverCurrent) {
            isOver = true;
          }
        }
      }
    });

    return ({
      isOver,
    });
  }
  /**
  *  @param {}
  *  checks if folder refs has props.isOver === true
  *  @return {boolean} isSelected - returns true if a child has been selected
  */
  _checkChildState() {
    let isSelected = false;

    for (let key in this.state.childrenState) {
      if (this.state.childrenState[key].isSelected) {
        isSelected = true;
      }
    }

    return { isSelected };
  }
  /**
  *  @param {evt}
  *  update state
  *  @return {}
  */
  _updateSearchState(evt) {
    this.setState({ search: evt.target.value });
  }

  render() {
    const files = this._processFiles(),
          { mutationData } = this.state,
          {
            isOver,
          } = this._checkRefs();

   const { isSelected } = this._checkChildState();

   const fileBrowserCSS = classNames({
           FileBrowser: true,
           'FileBrowser--highlight': isOver,
         }),
         deleteButtonCSS = classNames({
           'Btn Btn--round Btn--delete': true,
           hidden: !isSelected,
         }),
         multiSelectButtonCSS = classNames({
           'Btn Btn--round': true,
           'Btn--check': this.state.multiSelect === 'all',
           'Btn--uncheck': this.state.multiSelect === 'none',
           'Btn--partial': this.state.multiSelect === 'partial',
         });

   return (
       this.props.connectDropTarget(<div className={fileBrowserCSS}>

                <div className="FileBrowser__tools flex justify--space-between">
                  <div className="FileBrowser__multiselect flex justify--start">
                    <button
                      className={multiSelectButtonCSS}
                      onClick={() => { this._selectFiles(); }} />
                    <button
                      className={deleteButtonCSS}
                      onClick={() => { this._deleteSelectedFiles(); }} />
                  </div>
                  <div className="FileBrowser__search flex-1">
                    <input
                      className="FileBrowser__input full--border"
                      type="text"
                      placeholder="Search Files Here"
                      onChange={(evt) => { this._updateSearchState(evt); } }
                      onKeyUp={(evt) => { this._updateSearchState(evt); } }
                    />
                  </div>
                </div>
                <div className="FileBrowser__header">
                    <div className="FileBrowser__header--name flex justify--start">
                      <div className="FileBrowser__name-text">
                        File
                      </div>
                    </div>

                    <div className="FileBrowser__header--size">
                        Size
                    </div>

                    <div className="FileBrowser__header--date">
                        Modified
                    </div>

                    <div className="FileBrowser__header--menu">
                    </div>
                </div>
            <div className="FileBrowser__body">
                <AddSubfolder
                  key={'rootAddSubfolder'}
                  folderKey=""
                  mutationData={mutationData}
                  mutations={this.state.mutations}
                />
                {
                    Object.keys(files).map((file) => {
                        if (files[file] && files[file].edge && files[file].edge.node.isDir) {
                            return (
                                <Folder
                                    ref={file}
                                    filename={file}
                                    key={files[file].edge.node.key}
                                    multiSelect={this.state.multiSelect}
                                    mutationData={mutationData}
                                    data={files[file]}
                                    mutations={this.state.mutations}
                                    setState={this._setState}
                                    updateChildState={this._updateChildState}>
                                </Folder>
                            );
                        } else if (files[file] && files[file].edge && !files[file].edge.node.isDir) {
                          return (
                              <File
                                  ref={file}
                                  filename={file}
                                  key={files[file].edge.node.key}
                                  multiSelect={this.state.multiSelect}
                                  mutationData={mutationData}
                                  data={files[file]}
                                  mutations={this.state.mutations}
                                  updateChildState={this._updateChildState}>
                              </File>
                          );
                        }

                        return (<div>Loading</div>);
                    })
                }
            </div>
            {/* <div className={drogTargetCSS}>
              <h3 className="FileBrowser__h3">Add file to root</h3>
            </div> */}
        </div>)
    );
  }
}


export default DropTarget(
    ['card', NativeTypes.FILE],
    Connectors.targetSource,
    Connectors.targetCollect,
  )(FileBrowser);<|MERGE_RESOLUTION|>--- conflicted
+++ resolved
@@ -120,15 +120,8 @@
             if (edge.node) {
               let currentObject = fileObject;
               let splitKey = edge.node.key.split('/').filter(key => key.length);
-<<<<<<< HEAD
-              // console.log(`${edge.node.key}-----------------------------`);
 
               splitKey.forEach((key, index) => {
-                  // console.log(key)
-=======
-
-              splitKey.forEach((key, index) => {
->>>>>>> f302697a
                   if (currentObject && (index === (splitKey.length - 1))) {
                       if (!currentObject[key]) {
                         currentObject[key] = {
@@ -138,10 +131,6 @@
                       } else {
                         currentObject[key].edge = edge;
                       }
-<<<<<<< HEAD
-                      // console.log(currentObject)
-=======
->>>>>>> f302697a
                   } else if (currentObject && !currentObject[key]) {
                       currentObject[key] = {
                         children: {},
@@ -156,11 +145,6 @@
               });
            }
         });
-<<<<<<< HEAD
-        // console.log(fileObject)
-=======
-
->>>>>>> f302697a
         return fileObject;
   }
   /**
@@ -405,6 +389,7 @@
                                   mutationData={mutationData}
                                   data={files[file]}
                                   mutations={this.state.mutations}
+                                  expanded
                                   updateChildState={this._updateChildState}>
                               </File>
                           );
