// vendor
import React, { Component } from 'react';
import Moment from 'moment';
import fileIconsJs from 'file-icons-js';
import classNames from 'classnames';
import { DragSource, DropTarget } from 'react-dnd';
import { NativeTypes } from 'react-dnd-html5-backend';
// components
import Connectors from './Connectors';
import ActionsMenu from './ActionsMenu';
// config
import config from 'JS/config';
// assets
import './File.scss';

<<<<<<< HEAD
export default class File extends Component {
    constructor(props) {
        super(props);
        this.state = {
            isSelected: props.isSelected || false,
            stateSwitch: false,
        };
        this._setSelected = this._setSelected.bind(this);
    }
    /**
    *  @param {boolean}
    *  sets elements to be selected and parent
    */
    _setSelected(isSelected) {
        this.setState({ isSelected }, () => {
            Object.keys(this.refs).forEach((ref) => {
                this.refs[ref]._setSelected();
            });
            if (this.props.checkParent) {
                this.props.checkParent();
            }
        });
=======
class File extends Component {
  constructor(props) {
      super(props);
      this.state = {
          isSelected: props.isSelected || false,
      };
      console.log(this);
      this.connectDND = this.connectDND.bind(this);
  }

  static getDerivedStateFromProps(nextProps, nextState) {
      return {
          ...nextState,
          isSelected: nextProps.isSelected === undefined ? nextState.isSelected : nextProps.isSelected,
      };
  }

  connectDND(render) {
    console.log(this.props)
    if (this.props.isDragging) {
      render = this.props.connectDragSource(render);
    } else {
      render = this.props.connectDropTarget(render);
>>>>>>> 2e494616
    }
    console.log('dragging', this.props.isDragging)
    return render;
  }

<<<<<<< HEAD
    render() {
      const fileInfo = this.props.data.data;
      const splitKey = fileInfo.key.split('/');
      const fileName = splitKey[splitKey.length - 1];
      const buttonCSS = classNames({
          File__btn: true,
          'File__btn--selected': this.state.isSelected,
      });
      return (
          <div className="File">
              <div className="File__row">
                  <button
                      className={buttonCSS}
                      onClick={() => this._setSelected(!this.state.isSelected)}
                  >
                  </button>
                  <div
                      className={`File__icon ${fileIconsJs.getClass(fileName)}`}
                  >
                  </div>
                  <div className="File__name">
                      {fileName}
                  </div>
                  <div className="File__size">
                      {config.humanFileSize(fileInfo.size)}
                  </div>
                  <div className="File__date">
                      {Moment((fileInfo.modifiedAt * 1000), 'x').fromNow()}
                  </div>
                  <ActionsMenu>
                  </ActionsMenu>
              </div>

          </div>
      );
    }
}
=======
  render() {
    console.log(this);
    const fileInfo = this.props.data.data;
    const splitKey = fileInfo.key.split('/');
    const fileName = splitKey[splitKey.length - 1];
    const buttonCSS = classNames({
        File__btn: true,
        'File__btn--selected': this.state.isSelected,
    });

    let row = this.props.connectDragPreview(<div className="File">

             <div className="File__row">

                <button
                    className={buttonCSS}
                    onClick={() => this.setState({ isSelected: !this.state.isSelected })}>
                </button>

                <div className={`File__icon ${fileIconsJs.getClass(fileName)}`}>
                </div>

                <div>
                    {fileName}
                </div>

                <div>
                    {config.humanFileSize(fileInfo.size)}
                </div>

                <div>
                    {Moment((fileInfo.modified * 1000), 'x').fromNow()}
                </div>

                <ActionsMenu />
            </div>

        </div>);

    return (
      this.connectDND(row)
    );
  }
}
// export default File
export default DragSource(
  'file',
  Connectors.dragSource,
  Connectors.dragCollect,
)(DropTarget(
    ['file', 'folder', NativeTypes.FILE],
    Connectors.targetSource,
    Connectors.targetCollect,
  )(File));
>>>>>>> 2e494616
<|MERGE_RESOLUTION|>--- conflicted
+++ resolved
@@ -13,8 +13,7 @@
 // assets
 import './File.scss';
 
-<<<<<<< HEAD
-export default class File extends Component {
+class File extends Component {
     constructor(props) {
         super(props);
         this.state = {
@@ -22,6 +21,7 @@
             stateSwitch: false,
         };
         this._setSelected = this._setSelected.bind(this);
+        this.connectDND = this.connectDND.bind(this);
     }
     /**
     *  @param {boolean}
@@ -36,75 +36,22 @@
                 this.props.checkParent();
             }
         });
-=======
-class File extends Component {
-  constructor(props) {
-      super(props);
-      this.state = {
-          isSelected: props.isSelected || false,
-      };
-      console.log(this);
-      this.connectDND = this.connectDND.bind(this);
-  }
+    }
+    /**
+    *  @param {}
+    *  sets elements to be selected and parent
+    */
+    connectDND(render) {
+      console.log(this.props);
+      if (this.props.isDragging) {
+        render = this.props.connectDragSource(render);
+      } else {
+        render = this.props.connectDropTarget(render);
+      }
+      console.log('dragging', this.props.isDragging)
+      return render;
+    }
 
-  static getDerivedStateFromProps(nextProps, nextState) {
-      return {
-          ...nextState,
-          isSelected: nextProps.isSelected === undefined ? nextState.isSelected : nextProps.isSelected,
-      };
-  }
-
-  connectDND(render) {
-    console.log(this.props)
-    if (this.props.isDragging) {
-      render = this.props.connectDragSource(render);
-    } else {
-      render = this.props.connectDropTarget(render);
->>>>>>> 2e494616
-    }
-    console.log('dragging', this.props.isDragging)
-    return render;
-  }
-
-<<<<<<< HEAD
-    render() {
-      const fileInfo = this.props.data.data;
-      const splitKey = fileInfo.key.split('/');
-      const fileName = splitKey[splitKey.length - 1];
-      const buttonCSS = classNames({
-          File__btn: true,
-          'File__btn--selected': this.state.isSelected,
-      });
-      return (
-          <div className="File">
-              <div className="File__row">
-                  <button
-                      className={buttonCSS}
-                      onClick={() => this._setSelected(!this.state.isSelected)}
-                  >
-                  </button>
-                  <div
-                      className={`File__icon ${fileIconsJs.getClass(fileName)}`}
-                  >
-                  </div>
-                  <div className="File__name">
-                      {fileName}
-                  </div>
-                  <div className="File__size">
-                      {config.humanFileSize(fileInfo.size)}
-                  </div>
-                  <div className="File__date">
-                      {Moment((fileInfo.modifiedAt * 1000), 'x').fromNow()}
-                  </div>
-                  <ActionsMenu>
-                  </ActionsMenu>
-              </div>
-
-          </div>
-      );
-    }
-}
-=======
   render() {
     console.log(this);
     const fileInfo = this.props.data.data;
@@ -127,15 +74,15 @@
                 <div className={`File__icon ${fileIconsJs.getClass(fileName)}`}>
                 </div>
 
-                <div>
+                <div className="File__name">
                     {fileName}
                 </div>
 
-                <div>
+                <div className="File__size">
                     {config.humanFileSize(fileInfo.size)}
                 </div>
 
-                <div>
+                <div className="File__date">
                     {Moment((fileInfo.modified * 1000), 'x').fromNow()}
                 </div>
 
@@ -158,5 +105,4 @@
     ['file', 'folder', NativeTypes.FILE],
     Connectors.targetSource,
     Connectors.targetCollect,
-  )(File));
->>>>>>> 2e494616
+  )(File));