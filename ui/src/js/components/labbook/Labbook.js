// vendor
import React, { Component, Fragment } from 'react';
import { Route, Switch } from 'react-router-dom';
import shallowCompare from 'react-addons-shallow-compare';
import {
  createFragmentContainer,
  graphql,
} from 'react-relay';
import { DragDropContext } from 'react-dnd';
import HTML5Backend from 'react-dnd-html5-backend';
import classNames from 'classnames';
import { connect } from 'react-redux';
import Loadable from 'react-loadable';
import { boundMethod } from 'autobind-decorator';
// store
import store from 'JS/redux/store';
import { setContainerMenuWarningMessage } from 'JS/redux/reducers/labbook/environment/environment';
import { setMergeMode, setBuildingState, setStickyDate } from 'JS/redux/reducers/labbook/labbook';
import { setCallbackRoute } from 'JS/redux/reducers/routes';
import { setInfoMessage } from 'JS/redux/reducers/footer';
// utils
import { getFilesFromDragEvent } from 'JS/utils/html-dir-content';
import BranchMutations from 'Components/shared/utils/BranchMutations';
// config
import Config from 'JS/config';
// components
import Login from 'Components/login/Login';
import Loader from 'Components/common/Loader';
import ErrorBoundary from 'Components/common/ErrorBoundary';
import Header from 'Components/shared/header/Header';
import ButtonLoader from 'Components/common/ButtonLoader';
import Modal from 'Components/common/Modal';
// mutations
import LabbookContainerStatusMutation from 'Mutations/LabbookContainerStatusMutation';
import LabbookLookupMutation from 'Mutations/LabbookLookupMutation';
import MigrateProjectMutation from 'Mutations/MigrateProjectMutation';
// query
import fetchMigrationInfoQuery from './queries/fetchMigrationInfoQuery';
import fetchPagkageLatestVersion from './queries/fetchPackageLatestVersionQuery';
// assets
import './Labbook.scss';

let count = 0;

const Loading = () => <Loader />;

/*
 * Code splitting imports intended to boost initial load speed
*/

const Overview = Loadable({
  loader: () => import('./overview/LabbookOverviewContainer'),
  loading: Loading,
});
const Activity = Loadable({
  loader: () => import('./activity/LabbookActivityContainer'),
  loading: Loading,
});
const Code = Loadable({
  loader: () => import('./code/Code'),
  loading: Loading,
});
const InputData = Loadable({
  loader: () => import('./inputData/Input'),
  loading: Loading,
});
const OutputData = Loadable({
  loader: () => import('./outputData/Output'),
  loading: Loading,
});
const Environment = Loadable({
  loader: () => import('./environment/Environment'),
  loading: Loading,
});

class Labbook extends Component {
  constructor(props) {
  	super(props);

    localStorage.setItem('owner', store.getState().routes.owner);
    // bind functions here
    this._toggleBranchesView = this._toggleBranchesView.bind(this);
    this._branchViewClickedOff = this._branchViewClickedOff.bind(this);
    setCallbackRoute(props.location.pathname);
  }

  state = {
    containerStatus: this.props.labbook.environment.containerStatus,
    imageStatus: this.props.labbook.environment.imageStatus,
    isLocked: (this.props.labbook.environment.containerStatus !== 'NOT_RUNNING') || (this.props.labbook.environment.imageStatus === 'BUILD_IN_PROGRESS') || (this.props.labbook.environment.imageStatus === 'BUILD_QUEUED') || this.props.isBuilding || this.props.isSynching || this.props.isPublishing,
    collaborators: this.props.labbook.collaborators,
    canManageCollaborators: this.props.labbook.canManageCollaborators,
    visibility: this.props.labbook.visibility,
    defaultRemote: this.props.labbook.defaultRemote,
    branches: this.props.labbook.branches,
    deletedBranches: [],
    migrationInProgress: false,
    migrateComplete: false,
    branchMutations: new BranchMutations({
      parentId: this.props.labbook.id,
      name: this.props.labbook.name,
      owner: this.props.labbook.owner,
    }),
    isDeprecated: null,
    shouldMigrate: null,
    buttonState: '',
    packageLatestVersions: [],
    isFetchingPackages: false,
    queuePackageFetch: false,
    activeBranchName: this.props.labbook.activeBranchName
  }

  static getDerivedStateFromProps(nextProps, state) {
    setCallbackRoute(nextProps.location.pathname);
    const propBranches = nextProps.labbook && nextProps.labbook.branches ? nextProps.labbook.branches : [];
    const stateBranches = state.branches;
    const branchMap = new Map();
    const mergedBranches = [];
    const newDeletedBranches = state.deletedBranches.slice();
    const { labbook } = nextProps;

    propBranches.forEach((branch) => {
      if (newDeletedBranches.indexOf(branch.id) === -1) {
        branchMap.set(branch.id, branch);
      }
    });
    stateBranches.forEach((branch) => {
      if (branchMap.has(branch.id)) {
        const itemReference = branchMap.get(branch.id);
        const newItem = Object.assign({}, branch, itemReference);
        branchMap.set(branch.id, newItem);
      } else {
        newDeletedBranches.push(branch.id);
      }
    });
    branchMap.forEach((branch) => {
      mergedBranches.push(branch);
    });
    const isLocked = (nextProps.labbook && nextProps.labbook.environment.containerStatus !== 'NOT_RUNNING') || (nextProps.labbook.environment.imageStatus === 'BUILD_IN_PROGRESS') || (nextProps.labbook.environment.imageStatus === 'BUILD_QUEUED') || nextProps.isBuilding || nextProps.isSynching || nextProps.isPublishing;

    return {
      ...state,
      deletedBranches: newDeletedBranches,
      branches: mergedBranches,
      canManageCollaborators: nextProps.labbook ? nextProps.labbook.canManageCollaborators : false,
      collaborators: nextProps.labbook ? nextProps.labbook.collaborators : [],
      isLocked,
    };
  }

  /**
    @param {}
    subscribe to store to update state
    set unsubcribe for store
  */
  componentDidMount() {
    const { props, state } = this,
          { name, owner } = props.labbook;
    this.mounted = true;
    document.title = `${owner}/${name}`;
    props.auth.isAuthenticated().then((response) => {
      let isAuthenticated = response;
      if (isAuthenticated === null) {
        isAuthenticated = false;
      }
      if ((isAuthenticated !== state.authenticated) && this.mounted) {
        this.setState({ authenticated: isAuthenticated });
      }
    });

    this._fetchMigrationInfo();

    this._fetchPackageVersion();

    this._setStickHeader();
    this._fetchStatus(true);

    window.addEventListener('scroll', this._setStickHeader);
    window.addEventListener('click', this._branchViewClickedOff);
  }

  componentDidUpdate(prevProps, prevState) {
    const { props, state } = this,
          { activeBranchName } = props.labbook;

    if (activeBranchName !== state.activeBranchName) {
      this.setState({ activeBranchName });

      this._fetchPackageVersion();
    }
  }

  /**
    @param {}
    removes event listeners
  */
  componentWillUnmount() {
    this.mounted = false;
    window.removeEventListener('scroll', this._setStickHeader);

    window.removeEventListener('click', this._branchViewClickedOff);
  }


  /**
    @param {}
    gets latest version for packages
  */
  @boundMethod
  _fetchPackageVersion() {
    const { props, state } = this,
          { owner, name } = props.labbook;

    if (!state.isFetchingPackages) {
      this.setState({ isFetchingPackages: true });
      fetchPagkageLatestVersion.getPackageVersions(owner, name, 1000, null).then((response) => {
        if (response.labbook) {
          const packageLatestVersions = response.labbook.environment.packageDependencies.edges;
          this.setState({ packageLatestVersions });
        }
        if (this.state.queuePackageFetch) {
          this.setState({
            isFetchingPackages: false,
            queuePackageFetch: false,
          });
          this._fetchPackageVersion();
        } else {
          this.setState({
            isFetchingPackages: false,
            queuePackageFetch: false,
          });
        }
      });
    } else {
      this.setState({ queuePackageFetch: true });
    }
  }

  /**
   * @param {}
   * checks if project is deprecated and should migrate and sets state
  */
  _fetchMigrationInfo() {
    const { props } = this,
          { owner, name } = props.labbook;
    let self = this;
    fetchMigrationInfoQuery.getLabook(owner, name).then((response) => {
      if (response.labbook) {
        const {
          isDeprecated,
          shouldMigrate,
        } = response.labbook;
        self.setState({
          isDeprecated,
          shouldMigrate,
        });
      }
    });
  }

  /**
  *  @param {object} - response
  *  update state from switch mutation
  *  @return {}
  */
  @boundMethod
  _updateMigationState(response) {
    if (response && response.workonExperimentalBranch) {
      const { isDeprecated, shouldMigrate } = response.workonExperimentalBranch.labbook;
      this.setState({
        isDeprecated,
        shouldMigrate,
      });
    }
  }

  /**
  *  @param {}
  *  fetches status of labbook container and image
  *  sets state of labbook using redux and containerStatus using setState
  *  @return {}
  */
  _fetchStatus(isLabbookUpdate) {
    const { props, state } = this,
          { owner, name } = props.labbook,
          self = this,
          { isBuilding } = props;
    if (this.mounted) {
      if (!isLabbookUpdate) {
        LabbookContainerStatusMutation(owner, name, (error, response) => {
          if (response && response.fetchLabbookEdge && response.fetchLabbookEdge.newLabbookEdge) {
            const { environment } = response.fetchLabbookEdge.newLabbookEdge.node;
            if ((environment.imageStatus !== 'BUILD_IN_PROGRESS') && isBuilding) {
              setBuildingState(false);
            }
          }
          setTimeout(() => {
            let isLabbookUpdate = (count === 20);
            self._fetchStatus(isLabbookUpdate);
            count = isLabbookUpdate ? 0 : (count + 1);
          }, 3 * 1000);
        });
      } else {
        LabbookLookupMutation(owner, name, (error, response) => {
          if (response && response.fetchLabbookEdge && response.fetchLabbookEdge.newLabbookEdge) {
            const { branches, collaborators, canManageCollaborators } = response.fetchLabbookEdge.newLabbookEdge.node;
            self.setState({
              branches,
              collaborators,
              canManageCollaborators,
            });
          }
          setTimeout(() => {
            let isLabbookUpdate = (count === 20);
            self._fetchStatus(isLabbookUpdate);
            count = isLabbookUpdate ? 0 : (count + 1);
          }, 3 * 1000);
        });
      }
    }
  }

  /**
    @param {event}
    updates state of labbook when prompted ot by the store
    updates history prop
  */
  _branchViewClickedOff(evt) {
    if (evt.target.className.indexOf('Labbook__veil') > -1) {
      this._toggleBranchesView(false, false);
    }
  }

  /**
    sets branch uptodate in state
  */
  @boundMethod
  _setBranchUptodate() {
    const { branches } = this.state;
    const activePosition = branches.map(branch => branch.isActive).indexOf(true);
    const branchesClone = branches.slice();
    branchesClone[activePosition].commitsBehind = 0;
    branchesClone[activePosition].commitsAhead = 0;
    this.setState({ branches: branchesClone });
  }

  /**
    migrates project
  */
  @boundMethod
  _migrateProject() {
    const { owner, name } = this.props.labbook;
    this.setState({ buttonState: 'loading' });
    MigrateProjectMutation(owner, name, (response, error) => {
      if (error) {
        console.log(error);
        this.setState({ buttonState: 'error' });
        setTimeout(() => {
            this.setState({ buttonState: '' });
        }, 2000);
      } else {
        this.setState({
          isDeprecated: false,
          shouldMigrate: false,
        });
        const oldBranches = this.props.labbook.branches.filter((branch => branch.branchName.startsWith('gm.workspace')));
        oldBranches.forEach(({ branchName }, index) => {
          const data = {
            branchName,
            deleteLocal: true,
            deleteRemote: true,
          };
          this.state.branchMutations.deleteBranch(data, (response, error) => {
            if (error) {
              console.log(error);
              this.setState({ buttonState: 'error' });
              setTimeout(() => {
                  this.setState({ buttonState: '' });
              }, 2000);
            }
            if (index === oldBranches.length - 1) {
              this.setState({
                migrateComplete: true,
              });
              setInfoMessage('Project migrated successfully');
              this.setState({ buttonState: 'finished' });
              setTimeout(() => {
                this.setState({ buttonState: '' });
            }, 2000);
            }
          });
        });
      }
    });
  }

  /**
    @param {}
    dispatches sticky state to redux to update state
  */
  _setStickHeader() {
    this.offsetDistance = window.pageYOffset;
    const sticky = 50;
    const isSticky = window.pageYOffset >= sticky;
    if (store.getState().labbook.isSticky !== isSticky) {
      setStickyDate(isSticky);
    }

    if (isSticky) {
      setMergeMode(false, false);
    }
  }

  /**
    @param {boolean, boolean}
    updates branchOpen state
  */
  @boundMethod
  _toggleBranchesView(branchesOpen, mergeFilter) {
    if (store.getState().containerStatus.status !== 'Running') {
      setMergeMode(branchesOpen, mergeFilter);
    } else {
      setContainerMenuWarningMessage('Stop Project before switching branches. \n Be sure to save your changes.');
    }
  }

  /**
    @param {}
    updates branchOpen state
  */
  _toggleMigrationModal() {
    this.setState({ migrationModalVisible: !this.state.migrationModalVisible });
  }

  /**
    scrolls to top of window
  */
  _scrollToTop() {
    window.scrollTo(0, 0);
  }

  /**
    scrolls to top of window
    @return {boolean, string}
  */
  _getMigrationInfo() {
    const { props, state } = this,
          isOwner = (localStorage.getItem('username') === props.labbook.owner),
          {
            isDeprecated,
            shouldMigrate,
          } = state,
          isPublished = typeof props.labbook.defaultRemote === 'string';

    let migrationText = '';
    let showMigrationButton = false;

    if ((isOwner && isDeprecated && shouldMigrate && isPublished) || (isDeprecated && !isPublished && shouldMigrate)) {
      migrationText = 'This Project needs to be migrated to the latest Project format';
      showMigrationButton = true;
    } else if (!isOwner && isDeprecated && shouldMigrate && isPublished) {
      migrationText = 'This Project needs to be migrated to the latest Project format. The project owner must migrate and sync this project to update.';
    } else if ((isDeprecated && !isPublished && !shouldMigrate) || (isDeprecated && isPublished && !shouldMigrate)) {
      migrationText = 'This project has been migrated. Master is the new primary branch. Old branches should be removed.';
    }

    return { showMigrationButton, migrationText };
  }

  render() {
    const { props, state } = this,
          isLockedBrowser = {
            locked: (props.isPublishing || props.isSyncing || props.isExporting),
            isPublishing: props.isPublishing,
            isExporting: props.isExporting,
            isSyncing: props.isSyncing,
          },
          isLocked = props.isBuilding || props.isSyncing || props.isPublishing || state.isLocked;

    if (props.labbook) {
      const { labbook, branchesOpen } = props,
            sidePanelVisible = !isLocked && props.sidePanelVisible,
            branchName = '',
            isDemo = window.location.hostname === Config.demoHostName,
            labbookCSS = classNames({
            Labbook: true,
            'Labbook--detail-mode': props.detailMode,
            'Labbook--branch-mode': branchesOpen,
            'Labbook--demo-mode': isDemo,
            'Labbook--deprecated': state.isDeprecated,
            'Labbook--demo-deprecated': state.isDeprecated && isDemo,
            'Labbook--sidePanelVisible': sidePanelVisible,
          }),
          deprecatedCSS = classNames({
            Labbook__deprecated: true,
            'Labbook__deprecated--demo': isDemo,
          }),
          migrationButtonCSS = classNames({
            'Tooltip-data': state.isLocked,
          }),
          { migrationText, showMigrationButton } = this._getMigrationInfo(),
          oldBranches = labbook.branches.filter((branch => branch.branchName.startsWith('gm.workspace') && branch.branchName !== labbook.activeBranchName)),
          migrationModalType = state.migrateComplete ? 'large' : 'large-long';

      return (
        <div className={labbookCSS}>
        <div id="labbook__cover" className="Labbook__cover hidden">
          <Loader/>
        </div>
          <div className="Labbook__spacer flex flex--column">
            {
              state.isDeprecated &&
              <div className={deprecatedCSS}>
                {migrationText}
                <a
                  target="_blank"
                  href="https://docs.gigantum.com/docs/project-migration"
                  rel="noopener noreferrer">
                  Learn More.
                </a>
                {
                  showMigrationButton &&
                  <div
                    className={migrationButtonCSS}
                    data-tooltip="To migrate the project container must be Stopped.">
                  <button
                    className="Button Labbook__deprecated-action"
                    onClick={() => this._toggleMigrationModal()}
                    disabled={state.migrationInProgress || state.isLocked }>
                    Migrate
                  </button>
                  </div>
                }
              </div>
            }
            {
              (state.migrationModalVisible)
              &&
              <Modal
                header="Project Migration"
                handleClose={() => this._toggleMigrationModal()}
                size={migrationModalType}
                renderContent={() => <div className="Labbook__migration-modal">
                  {
                    !state.migrateComplete ?
                    <div className="Labbook__migration-container">
                      <div className="Labbook__migration-content">
                      <p className="Labbook__migration-p"><b>{"Migration will rename the current branch to 'master' and delete all other branches."}</b></p>
                      <p>Before migrating, you should:</p>
                      <ul>
                        <li>
                          Make sure you are on the branch with your latest changes. This is most likely
                          <b style={{ whiteSpace: 'nowrap' }}>
                            {` gm.workspace-${localStorage.getItem('username')}`}
                          </b>
                          . If you just imported this project from a zip file, you should migrate from
                          <b style={{ whiteSpace: 'nowrap' }}>{' gm.workspace'}</b>
                          .
                        </li>
                        <li>Export the project to a zip file as a backup, if desired.</li>
                      </ul>
                      <p>
                        <b>
                          Branch to be migrated:
                        </b>
                        {` ${labbook.activeBranchName}`}
                      </p>
                      <b>Branches to be deleted:</b>
                      {
                        oldBranches.length ?
                        <ul>
                          {
                            oldBranches.map(({ branchName }) => (
                              <li key={branchName}>{branchName}</li>
                            ))
                          }
                        </ul>
                        :
                        <ul>
                          <li>No other branches to delete.</li>
                        </ul>
                      }
                      </div>
                      <div className="Labbook__migration-buttons">
                        <button
                            onClick={() => this._toggleMigrationModal()}
                            className="Btn--flat">
                            Cancel
                        </button>
                        <ButtonLoader
                          buttonState={this.state.buttonState}
                          buttonText="Migrate Project"
                          className=""
                          params={{}}
                          buttonDisabled={false}
                          clicked={() => this._migrateProject()}
                        />
                      </div>
                    </div>
                    :
                    <div className="Labbook__migration-container">
                      <div className="Labbook__migration-content">
                        <div className="Labbook__migration-center">
                        {
                          labbook.defaultRemote ?
                          <Fragment>
                            You should now click
                            <b>{' sync '}</b>
                            to push the new
                            <b>{' master '}</b>
                            branch to the cloud. This is the new primary branch to work from.
                          </Fragment>
                          :
                          <Fragment>
                            Your work has been migrated to the
                            <b>{' master '}</b>
                            branch. This is the new primary branch to work from.
                          </Fragment>
                          }
                          <a
                            target="_blank"
                            href="https://docs.gigantum.com/docs/project-migration"
                            rel="noopener noreferrer">
                            Learn More.
                          </a>
                          <p>Remember to notify collaborators that this project has been migrated. They may need to re-import the project.</p>
                        </div>
                        <div className="Labbook__migration-buttons">
                          <button
                            className="Labbook__migration--dismiss"
                            onClick={() => this._toggleMigrationModal()}>
                            Dismiss
                          </button>
                        </div>
                     </div>
                   </div>
                }
                </div>
                }
              />
            }
            <Header
              {...props}
              description={labbook.description}
              toggleBranchesView={this._toggleBranchesView}
              sectionType={'labbook'}
              containerStatus={labbook.environment.containerStatus}
              imageStatus={labbook.environment.imageStatus}
              isLocked={isLocked}
              collaborators={state.collaborators}
              canManageCollaborators={state.canManageCollaborators}
              visibility={labbook.visibility}
              defaultRemote={labbook.defaultRemote}
              branches={state.branches}
              setBranchUptodate={this._setBranchUptodate}
              isDeprecated={state.isDeprecated}
              updateMigationState={this._updateMigationState}
<<<<<<< HEAD
              sidePanelVisible={sidePanelVisible}
=======
              showMigrationButton={showMigrationButton}
>>>>>>> 4b999e22
            />

            <div className="Labbook__routes flex flex-1-0-auto">

              <Switch>
                <Route
                  exact
                  path={`${props.match.path}`}
                  render={() => (
                    <ErrorBoundary type="labbookSectionError">
                      <Overview
                        key={`${props.labbookName}_overview`}
                        labbook={labbook}
                        labbookId={labbook.id}
                        isSyncing={props.isSyncing}
                        isPublishing={props.isPublishing}
                        scrollToTop={this._scrollToTop}
                        sectionType="labbook"
                        history={this.props.history}
                      />
                    </ErrorBoundary>
                        )}
                />

                <Route path={`${props.match.path}/:labbookMenu`}>

                  <Switch>

                    <Route
                      path={`${props.match.path}/overview`}
                      render={() => (

                        <ErrorBoundary
                          type="labbookSectionError"
                          key="overview">
                          <Overview
                               key={`${props.labbookName}_overview`}
                               labbook={labbook}
                               description={labbook.description}
                               labbookId={labbook.id}
                               isSyncing={props.isSyncing}
                               isPublishing={props.isPublishing}
                               scrollToTop={this._scrollToTop}
                               sectionType="labbook"

                               history={this.props.history}
                             />
                        </ErrorBoundary>
                            )}
                    />

                    <Route
                      path={`${props.match.path}/activity`}
                      render={() => (
                        <ErrorBoundary
                          type="labbookSectionError"
                          key="activity">
                          <Activity
                               key={`${props.labbookName}_activity`}
                               labbook={labbook}
                               activityRecords={props.activityRecords}
                               labbookId={labbook.id}
                               branchName={branchName}
                               description={labbook.description}
                               activeBranch={labbook.activeBranchName}
                               isMainWorkspace={branchName === 'master'}
                               sectionType={'labbook'}
                               isLocked={isLocked}
                               isDeprecated={state.isDeprecated}
                               {...props}
                             />
                        </ErrorBoundary>
                          )}
                    />

                    <Route
                      path={`${props.match.url}/environment`}
                      render={() => (
                        <ErrorBoundary
                          type="labbookSectionError"
                          key="environment">
                          <Environment
                               key={`${props.labbookName}_environment`}
                               labbook={labbook}
                               labbookId={labbook.id}
                               containerStatus={this.refs.ContainerStatus}
                               overview={labbook.overview}
                               isLocked={isLocked}
                               packageLatestVersions={state.packageLatestVersions}
                               fetchPackageVersion={this._fetchPackageVersion}
                               {...props}
                             />
                        </ErrorBoundary>)}
                    />

                    <Route
                      path={`${props.match.url}/code`}
                      render={() => (
                        <ErrorBoundary
                          type="labbookSectionError"
                          key="code">
                          <Code
                               labbook={labbook}
                               labbookId={labbook.id}
                               setContainerState={this._setContainerState}
                               isLocked={isLockedBrowser}
                               section={'code'}
                             />

                        </ErrorBoundary>)}
                    />

                    <Route
                      path={`${props.match.url}/inputData`}
                      render={() => (
                        <ErrorBoundary
                          type="labbookSectionError"
                          key="input">
                          <InputData
                               labbook={labbook}
                               labbookId={labbook.id}
                               isLocked={isLockedBrowser}
                               section={'input'}
                             />
                        </ErrorBoundary>)}
                    />

                    <Route
                      path={`${props.match.url}/outputData`}
                      render={() => (
                        <ErrorBoundary
                          type="labbookSectionError"
                          key="output">
                          <OutputData
                               labbook={labbook}
                               labbookId={labbook.id}
                               isLocked={isLockedBrowser}
                               section={'output'}
                             />
                        </ErrorBoundary>)}
                    />

                  </Switch>

                </Route>

              </Switch>

            </div>

          </div>
          <div className="Labbook__veil" />

        </div>);
    }

    if (state.authenticated) {
      return (<Loader />);
    }

    return (<Login auth={props.auth} />);
  }
}

const mapStateToProps = (state, ownProps) => state.labbook;

const mapDispatchToProps = dispatch => ({
  setBuildingState,
});

const LabbookContainer = connect(mapStateToProps, mapDispatchToProps)(Labbook);


const LabbookFragmentContainer = createFragmentContainer(
  LabbookContainer,
  {
    labbook: graphql`
      fragment Labbook_labbook on Labbook {
          id
          description
          defaultRemote
          owner
          name
          creationDateUtc
          visibility
          activeBranchName

          environment{
            containerStatus
            imageStatus
            base{
              developmentTools
            }
          }

          overview{
            remoteUrl
            numAptPackages
            numConda2Packages
            numConda3Packages
            numPipPackages
          }

         branches {
           id
           owner
           name
           branchName
           isActive
           isLocal
           isRemote
         }

          ...Environment_labbook
          ...LabbookOverviewContainer_labbook
          ...LabbookActivityContainer_labbook
          ...Code_labbook
          ...Input_labbook
          ...Output_labbook

      }`,
  },
);

/** *
  * @param {Object} manager
  * data object for reactDND
*/

const backend = (manager) => {
  const backend = HTML5Backend(manager),
    orgTopDropCapture = backend.handleTopDropCapture;

  backend.handleTopDropCapture = (e) => {
    if (backend.currentNativeSource) {
      orgTopDropCapture.call(backend, e);
      backend.currentNativeSource.item.dirContent = getFilesFromDragEvent(e, { recursive: true }); // returns a promise
    }
  };

  return backend;
};

export default DragDropContext(backend)(LabbookFragmentContainer);<|MERGE_RESOLUTION|>--- conflicted
+++ resolved
@@ -655,11 +655,8 @@
               setBranchUptodate={this._setBranchUptodate}
               isDeprecated={state.isDeprecated}
               updateMigationState={this._updateMigationState}
-<<<<<<< HEAD
               sidePanelVisible={sidePanelVisible}
-=======
               showMigrationButton={showMigrationButton}
->>>>>>> 4b999e22
             />
 
             <div className="Labbook__routes flex flex-1-0-auto">
