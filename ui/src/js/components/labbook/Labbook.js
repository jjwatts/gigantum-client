// vendor
import React, { Component } from 'react';
import { Route, Switch } from 'react-router-dom';
import {
  createFragmentContainer,
  graphql,
} from 'react-relay';
import { DragDropContext } from 'react-dnd';
import HTML5Backend from 'react-dnd-html5-backend';
import classNames from 'classnames';
import { connect } from 'react-redux';
import Loadable from 'react-loadable';
// store
import store from 'JS/redux/store';
import { setContainerMenuWarningMessage } from 'JS/redux/reducers/labbook/environment/environment';
import { setMergeMode, setBuildingState, setStickyDate } from 'JS/redux/reducers/labbook/labbook';
import { setCallbackRoute } from 'JS/redux/reducers/routes';
import { setLatestPackages } from 'JS/redux/reducers/labbook/environment/packageDependencies';
// utils
import { getFilesFromDragEvent } from 'JS/utils/html-dir-content';
// config
import Config from 'JS/config';
// components
import Login from 'Components/login/Login';
import Loader from 'Components/common/Loader';
import ErrorBoundary from 'Components/common/ErrorBoundary';
import LabbookHeader from '../shared/header/Header';
// assets
import './Labbook.scss';


const Loading = () => <Loader />;

/*
 * Code splitting imports intended to boost initial load speed
*/

const Overview = Loadable({
  loader: () => import('./overview/Overview'),
  loading: Loading,
});
const Activity = Loadable({
  loader: () => import('./activity/LabbookActivityContainer'),
  loading: Loading,
});
const Code = Loadable({
  loader: () => import('./code/Code'),
  loading: Loading,
});
const InputData = Loadable({
  loader: () => import('./inputData/Input'),
  loading: Loading,
});
const OutputData = Loadable({
  loader: () => import('./outputData/Output'),
  loading: Loading,
});
const Environment = Loadable({
  loader: () => import('./environment/Environment'),
  loading: Loading,
});

class Labbook extends Component {
  constructor(props) {
  	super(props);
    localStorage.setItem('owner', store.getState().routes.owner);
    this.state = {};
    // bind functions here
    this._setBuildingState = this._setBuildingState.bind(this);
    this._toggleBranchesView = this._toggleBranchesView.bind(this);
    this._branchViewClickedOff = this._branchViewClickedOff.bind(this);
    setCallbackRoute(props.location.pathname);
  }

  UNSAFE_componentWillMount() {
    const { labbookName, owner } = store.getState().routes;
    document.title = `${owner}/${labbookName}`;
  }

  UNSAFE_componentWillReceiveProps(nextProps) {
    setCallbackRoute(nextProps.location.pathname);
  }

  /**
    @param {}
    subscribe to store to update state
    set unsubcribe for store
  */
  componentDidMount() {
    const { props, state } = this;
    props.auth.isAuthenticated().then((response) => {
      let isAuthenticated = response;
      if (isAuthenticated === null) {
        isAuthenticated = false;
      }
      if (isAuthenticated !== state.authenticated) {
        this.setState({ authenticated: isAuthenticated });
      }
    });
    this._setStickHeader();

    window.addEventListener('scroll', this._setStickHeader);
    window.addEventListener('click', this._branchViewClickedOff);
  }

  /**
    @param {}
    removes event listeners
  */
  componentWillUnmount() {
    setLatestPackages({});

    window.removeEventListener('scroll', this._setStickHeader);

    window.removeEventListener('click', this._branchViewClickedOff);
  }

  /**
    @param {event}
    updates state of labbook when prompted ot by the store
    updates history prop
  */
  _branchViewClickedOff(evt) {
    if (evt.target.className.indexOf('Labbook__veil') > -1) {
      this._toggleBranchesView(false, false);
    }
  }

  /**
    @param {}
    dispatches sticky state to redux to update state
  */
  _setStickHeader() {
    this.offsetDistance = window.pageYOffset;
    const sticky = 50;
    const isSticky = window.pageYOffset >= sticky;
    if (store.getState().labbook.isSticky !== isSticky) {
      setStickyDate(isSticky);
    }

    if (isSticky) {
      setMergeMode(false, false);
    }
  }

  /**
    @param {boolean} isBuilding
    updates container status state
    updates labbook state
  */
  _setBuildingState = (isBuilding) => {
    const { props } = this;
    this.refs.ContainerStatus && this.refs.ContainerStatus.setState({ isBuilding });

    if (props.isBuilding !== isBuilding) {
      setBuildingState(isBuilding);
    }
  }

  /**
    @param {boolean, boolean}
    updates branchOpen state
  */
  _toggleBranchesView(branchesOpen, mergeFilter) {
    if (store.getState().containerStatus.status !== 'Running') {
      setMergeMode(branchesOpen, mergeFilter);
    } else {
      setContainerMenuWarningMessage('Stop Project before switching branches. \n Be sure to save your changes.');
    }
  }

  /**
    scrolls to top of window
  */
  _scrollToTop() {
    window.scrollTo(0, 0);
  }

  render() {
    const { props, state } = this;
    const isLockedBrowser = {
      locked: (props.isPublishing || props.isSyncing || props.isExporting),
      isPublishing: props.isPublishing,
      isExporting: props.isExporting,
      isSyncing: props.isSyncing,
    };
    const isLockedEnvironment = props.isBuilding || props.isSyncing || props.isPublishing;

    if (props.labbook) {
      const { labbook, branchesOpen } = this.props;
<<<<<<< HEAD
      const branchName = this.props.labbook.activeBranchName;
=======
      const branchName = this._sanitizeBranchName(labbook.activeBranchName);
>>>>>>> 8a03d453

      const labbookCSS = classNames({
        Labbook: true,
        'Labbook--detail-mode': props.detailMode,
        'Labbook--branch-mode': branchesOpen,
        'Labbook--demo-mode': window.location.hostname === Config.demoHostName,
      });

      return (
        <div className={labbookCSS}>

          <div className="Labbook__spacer flex flex--column">

            <LabbookHeader
              description={labbook.description}
              setBuildingState={this._setBuildingState}
              toggleBranchesView={this._toggleBranchesView}
              branchName={branchName}
              sectionType={'labbook'}
              {...this.props}
            />

            <div className="Labbook__routes flex flex-1-0-auto">

              <Switch>
                <Route
                  exact
                  path={`${props.match.path}`}
                  render={() => (
                    <ErrorBoundary type="labbookSectionError">

                      <Overview
                        key={`${props.labbookName}_overview`}
                        labbook={labbook}
                        labbookId={labbook.id}
                        setBuildingState={this._setBuildingState}
                        readme={labbook.readme}
                        isSyncing={props.isSyncing}
                        isPublishing={props.isPublishing}
                        scrollToTop={this._scrollToTop}
                      />

                    </ErrorBoundary>
                        )}
                />

                <Route path={`${props.match.path}/:labbookMenu`}>

                  <Switch>

                    <Route
                      path={`${props.match.path}/overview`}
                      render={() => (

                        <ErrorBoundary
                          type="labbookSectionError"
                          key="overview"
                        >

                          <Overview
                               key={`${props.labbookName}_overview`}
                               labbook={labbook}
                               description={labbook.description}
                               labbookId={labbook.id}
                               setBuildingState={this._setBuildingState}
                               readme={labbook.readme}
                               isSyncing={props.isSyncing}
                               isPublishing={props.isPublishing}
                               scrollToTop={this._scrollToTop}
                             />

                        </ErrorBoundary>
                            )}
                    />

                    <Route
                      path={`${props.match.path}/activity`}
                      render={() => (
                        <ErrorBoundary
                          type="labbookSectionError"
                          key="activity"
                        >

                          <Activity
                               key={`${props.labbookName}_activity`}
                               labbook={labbook}
                               activityRecords={props.activityRecords}
                               labbookId={labbook.id}
<<<<<<< HEAD
                               activeBranch={labbook.activeBranch}
                               branchName={branchName}
=======
                               description={labbook.description}
                               activeBranch={labbook.activeBranchName}
                               isMainWorkspace={branchName === 'workspace'}
>>>>>>> 8a03d453
                               setBuildingState={this._setBuildingState}
                               sectionType={'labbook'}
                               {...this.props}
                             />

                        </ErrorBoundary>
                          )}
                    />

                    <Route
                      path={`${props.match.url}/environment`}
                      render={() => (
                        <ErrorBoundary
                          type="labbookSectionError"
                          key="environment">

                          <Environment
                               key={`${props.labbookName}_environment`}
                               labbook={labbook}
                               labbookId={labbook.id}
                               setBuildingState={this._setBuildingState}
                               containerStatus={this.refs.ContainerStatus}
                               overview={labbook.overview}
                               isLocked={isLockedEnvironment}
                               {...this.props}
                             />

                        </ErrorBoundary>)}
                    />

                    <Route
                      path={`${props.match.url}/code`}
                      render={() => (
                        <ErrorBoundary
                          type="labbookSectionError"
                          key="code"
                        >

                          <Code
                               labbook={labbook}
                               labbookId={labbook.id}
                               setContainerState={this._setContainerState}
                               isLocked={isLockedBrowser}
                               section={'code'}
                             />

                        </ErrorBoundary>)}
                    />

                    <Route
                      path={`${props.match.url}/inputData`}
                      render={() => (
                        <ErrorBoundary
                          type="labbookSectionError"
                          key="input"
                        >

                          <InputData
                               labbook={labbook}
                               labbookId={labbook.id}
                               isLocked={isLockedBrowser}
                               section={'input'}
                             />

                        </ErrorBoundary>)}
                    />

                    <Route
                      path={`${props.match.url}/outputData`}
                      render={() => (
                        <ErrorBoundary
                          type="labbookSectionError"
                          key="output"
                        >

                          <OutputData
                               labbook={labbook}
                               labbookId={labbook.id}
                               isLocked={isLockedBrowser}
                               section={'output'}
                             />

                        </ErrorBoundary>)}
                    />

                  </Switch>

                </Route>

              </Switch>

            </div>

          </div>

          <div className="Labbook__veil" />

        </div>);
    }

    if (state.authenticated) {
      return (<Loader />);
    }

    return (<Login auth={props.auth} />);
  }
}

const mapStateToProps = (state, ownProps) => state.labbook;

const mapDispatchToProps = dispatch => ({
});

const LabbookContainer = connect(mapStateToProps, mapDispatchToProps)(Labbook);


const LabbookFragmentContainer = createFragmentContainer(
  LabbookContainer,
  {
    labbook: graphql`
      fragment Labbook_labbook on Labbook{
          id
          description
          readme
          defaultRemote
          owner
          creationDateUtc
          visibility

          environment{
            containerStatus
            imageStatus
            base{
              developmentTools
            }
          }

          overview{
            remoteUrl
            numAptPackages
            numConda2Packages
            numConda3Packages
            numPipPackages
          }

          availableBranchNames
          localBranchNames
          remoteBranchNames
          mergeableBranchNames
          workspaceBranchName
          activeBranchName

          ...Environment_labbook
          ...Overview_labbook
          ...LabbookActivityContainer_labbook
          ...Code_labbook
          ...Input_labbook
          ...Output_labbook

      }`,
  },

);

/** *
  * @param {Object} manager
  * data object for reactDND
*/

const backend = (manager) => {
  const backend = HTML5Backend(manager),
    orgTopDropCapture = backend.handleTopDropCapture;

  backend.handleTopDropCapture = (e) => {
    if (backend.currentNativeSource) {
      orgTopDropCapture.call(backend, e);
      backend.currentNativeSource.item.dirContent = getFilesFromDragEvent(e, { recursive: true }); // returns a promise
    }
  };

  return backend;
};

export default DragDropContext(backend)(LabbookFragmentContainer);<|MERGE_RESOLUTION|>--- conflicted
+++ resolved
@@ -187,12 +187,8 @@
     const isLockedEnvironment = props.isBuilding || props.isSyncing || props.isPublishing;
 
     if (props.labbook) {
-      const { labbook, branchesOpen } = this.props;
-<<<<<<< HEAD
-      const branchName = this.props.labbook.activeBranchName;
-=======
-      const branchName = this._sanitizeBranchName(labbook.activeBranchName);
->>>>>>> 8a03d453
+      const { labbook, branchesOpen } = props;
+      const branchName = props.labbook.activeBranchName;
 
       const labbookCSS = classNames({
         Labbook: true,
@@ -281,14 +277,10 @@
                                labbook={labbook}
                                activityRecords={props.activityRecords}
                                labbookId={labbook.id}
-<<<<<<< HEAD
-                               activeBranch={labbook.activeBranch}
                                branchName={branchName}
-=======
                                description={labbook.description}
                                activeBranch={labbook.activeBranchName}
                                isMainWorkspace={branchName === 'workspace'}
->>>>>>> 8a03d453
                                setBuildingState={this._setBuildingState}
                                sectionType={'labbook'}
                                {...this.props}
