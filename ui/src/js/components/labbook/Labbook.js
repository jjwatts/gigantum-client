--- conflicted
+++ resolved
@@ -505,17 +505,10 @@
       const { labbook, branchesOpen } = props;
       const sidePanelVisible = !isLocked && props.sidePanelVisible;
       const branchName = '';
-<<<<<<< HEAD
-
-
       const isDemo = (window.location.hostname === Config.demoHostName) || props.diskLow;
-
-=======
-      const isDemo = window.location.hostname === Config.demoHostName;
       const { migrationText, showMigrationButton } = this._getMigrationInfo();
       const oldBranches = labbook.branches.filter((branch => branch.branchName.startsWith('gm.workspace') && branch.branchName !== labbook.activeBranchName));
       const migrationModalType = state.migrateComplete ? 'large' : 'large-long';
->>>>>>> e13ae8d6
 
       const labbookCSS = classNames({
         Labbook: true,
