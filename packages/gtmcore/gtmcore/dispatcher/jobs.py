# Copyright (c) 2017 FlashX, LLC
#
# Permission is hereby granted, free of charge, to any person obtaining a copy
# of this software and associated documentation files (the "Software"), to deal
# in the Software without restriction, including without limitation the rights
# to use, copy, modify, merge, publish, distribute, sublicense, and/or sell
# copies of the Software, and to permit persons to whom the Software is
# furnished to do so, subject to the following conditions:
#
# The above copyright notice and this permission notice shall be included in all
# copies or substantial portions of the Software.
#
# THE SOFTWARE IS PROVIDED "AS IS", WITHOUT WARRANTY OF ANY KIND, EXPRESS OR
# IMPLIED, INCLUDING BUT NOT LIMITED TO THE WARRANTIES OF MERCHANTABILITY,
# FITNESS FOR A PARTICULAR PURPOSE AND NONINFRINGEMENT. IN NO EVENT SHALL THE
# AUTHORS OR COPYRIGHT HOLDERS BE LIABLE FOR ANY CLAIM, DAMAGES OR OTHER
# LIABILITY, WHETHER IN AN ACTION OF CONTRACT, TORT OR OTHERWISE, ARISING FROM,
# OUT OF OR IN CONNECTION WITH THE SOFTWARE OR THE USE OR OTHER DEALINGS IN THE
# SOFTWARE.
import importlib
import json
import os
import time
from typing import Callable, Optional, List
import sys
<<<<<<< HEAD
import shutil
=======
import requests
>>>>>>> bfd18734

from rq import get_current_job

from gtmcore.activity.monitors.devenv import DevEnvMonitorManager
from gtmcore.labbook import LabBook
from gtmcore.configuration import Configuration
from gtmcore.dataset.cache import get_cache_manager_class

from gtmcore.inventory.inventory import InventoryManager, InventoryException
from gtmcore.inventory import Repository

from gtmcore.logging import LMLogger
from gtmcore.workflows import ZipExporter, LabbookWorkflow, DatasetWorkflow, MergeOverride
from gtmcore.container.core import (build_docker_image as build_image,
                                     start_labbook_container as start_container,
                                     stop_labbook_container as stop_container)

from gtmcore.dataset.manifest import Manifest
from gtmcore.dataset.io.manager import IOManager

# PLEASE NOTE -- No global variables!
#
# None of the following methods can use global variables.
# ANY use of globals will cause the following methods to fail.


def publish_repository(repository: Repository, username: str, access_token: str,
                       remote: Optional[str] = None, public: bool = False, id_token: str = None) -> None:
    p = os.getpid()
    logger = LMLogger.get_logger()
    logger.info(f"(Job {p}) Starting publish_repository({str(repository)})")

    def update_meta(msg):
        job = get_current_job()
        if not job:
            return
        if 'feedback' not in job.meta:
            job.meta['feedback'] = msg
        else:
            job.meta['feedback'] = job.meta['feedback'] + f'\n{msg}'
        job.save_meta()

    try:
        with repository.lock():
            if isinstance(repository, LabBook):
                wf = LabbookWorkflow(repository)
            else:
                wf = DatasetWorkflow(repository) # type: ignore
            wf.publish(username=username, access_token=access_token, remote=remote or "origin",
                       public=public, feedback_callback=update_meta, id_token=id_token)
<<<<<<< HEAD
=======

            # update tracking service with new record
            repo_type = 'project' if isinstance(repository, LabBook) else 'dataset'
            tracking_service = 'yvnb2ma8id.execute-api.us-east-1.amazonaws.com/api'
            requests.post(f"https://{tracking_service}/repo/{username}/{repository.name}/init/{repo_type}",
                          headers={"token": "d43f80mbvdsrju567ubg"})
            requests.post(f"https://{tracking_service}/repo/{username}/{repository.name}/sync",
                          headers={"token": "d43f80mbvdsrju567ubg"})

            # update tracking service with repo size for new record
            total_size = 0
            for dirpath, dirnames, filenames in os.walk(repository.root_dir):
                if '.git' in dirnames:
                    dirnames.remove('.git')
                for f in filenames:
                    fp = os.path.join(dirpath, f)
                    total_size += os.path.getsize(fp)
            requests.post(f"https://{tracking_service}/repo/{username}/{repository.name}/repo_size/{total_size}",
                          headers={"token": "d43f80mbvdsrju567ubg"})

>>>>>>> bfd18734
    except Exception as e:
        logger.exception(f"(Job {p}) Error on publish_repository: {e}")
        raise Exception("Could not publish - try to log out and log in again.")


def sync_repository(repository: Repository, username: str, override: MergeOverride,
                    remote: str = "origin", access_token: str = None,
                    pull_only: bool = False, id_token: str = None) -> int:
    p = os.getpid()
    logger = LMLogger.get_logger()
    logger.info(f"(Job {p}) Starting sync_repository({str(repository)})")

    def update_meta(msg):
        job = get_current_job()
        if not job:
            return
        if msg is None or (not msg.strip()):
            return

        if 'feedback' not in job.meta:
            job.meta['feedback'] = msg.strip()
        else:
            job.meta['feedback'] = job.meta['feedback'] + f'\n{msg.strip()}'
        job.save_meta()

    try:
        with repository.lock():
            if isinstance(repository, LabBook):
                wf = LabbookWorkflow(repository)
            else:
                wf = DatasetWorkflow(repository) # type: ignore
            cnt = wf.sync(username=username, remote=remote, override=override,
                          feedback_callback=update_meta, access_token=access_token,
                          id_token=id_token, pull_only=pull_only)

            # update tracking service
            tracking_service = 'yvnb2ma8id.execute-api.us-east-1.amazonaws.com/api'
            requests.post(f"https://{tracking_service}/repo/{username}/{repository.name}/sync",
                          headers={"token": "d43f80mbvdsrju567ubg"})

            # update tracking service with repo size for new record
            total_size = 0
            for dirpath, dirnames, filenames in os.walk(repository.root_dir):
                if '.git' in dirnames:
                    dirnames.remove('.git')
                for f in filenames:
                    fp = os.path.join(dirpath, f)
                    total_size += os.path.getsize(fp)
            requests.post(f"https://{tracking_service}/repo/{username}/{repository.name}/repo_size/{total_size}",
                          headers={"token": "d43f80mbvdsrju567ubg"})

        logger.info(f"(Job {p} Completed sync_repository with cnt={cnt}")
        return cnt
    except Exception as e:
        logger.exception(f"(Job {p}) Error on sync_repository: {e}")
        raise Exception("Could not sync - try to log out and log in again.")


def import_labbook_from_remote(remote_url: str, username: str, config_file: str = None) -> str:
    """Return the root directory of the newly imported Project"""
    p = os.getpid()
    logger = LMLogger.get_logger()
    logger.info(f"(Job {p}) Starting import_labbook_from_remote({remote_url}, {username})")

    def update_meta(msg):
        job = get_current_job()
        if not job:
            return
        if 'feedback' not in job.meta:
            job.meta['feedback'] = msg
        else:
            job.meta['feedback'] = job.meta['feedback'] + f'\n{msg}'
        job.save_meta()

    try:
        toks = remote_url.split("/")
        if len(toks) > 1:
            proj_path = f'{toks[-2]}/{toks[-1].replace(".git", "")}'
        else:
            proj_path = remote_url
        update_meta(f"Importing Project from {proj_path!r}...")
        wf = LabbookWorkflow.import_from_remote(remote_url, username, config_file)
        update_meta(f"Imported Project {wf.labbook.name}!")
        return wf.labbook.root_dir
    except Exception as e:
        update_meta(f"Could not import Project from {remote_url}.")
        logger.exception(f"(Job {p}) Error on import_labbook_from_remote: {e}")
        raise


def export_labbook_as_zip(labbook_path: str, lb_export_directory: str) -> str:
    """Return path to archive file of exported labbook. """
    p = os.getpid()
    logger = LMLogger.get_logger()
    logger.info(f"(Job {p}) Starting export_labbook_as_zip({labbook_path})")

    try:
        lb = InventoryManager().load_labbook_from_directory(labbook_path)
        with lb.lock():
            path = ZipExporter.export_labbook(lb.root_dir, lb_export_directory)
        return path
    except Exception as e:
        logger.exception(f"(Job {p}) Error on export_labbook_as_zip: {e}")
        raise


def export_dataset_as_zip(dataset_path: str, ds_export_directory: str) -> str:
    """Return path to archive file of exported dataset. """
    p = os.getpid()
    logger = LMLogger.get_logger()
    logger.info(f"(Job {p}) Starting export_dataset_as_zip({dataset_path})")

    try:
        ds = InventoryManager().load_dataset_from_directory(dataset_path)
        with ds.lock():
            path = ZipExporter.export_dataset(ds.root_dir, ds_export_directory)
        return path
    except Exception as e:
        logger.exception(f"(Job {p}) Error on export_dataset_as_zip: {e}")
        raise


def import_labboook_from_zip(archive_path: str, username: str, owner: str,
                             config_file: Optional[str] = None) -> str:
    """Method to import a labbook from a zip file

    Args:
        archive_path(str): Path to the uploaded zip
        username(str): Username
        owner(str): Owner username
        config_file(str): Optional path to a labmanager config file

    Returns:
        str: directory path of imported labbook
    """

    def update_meta(msg):
        job = get_current_job()
        if not job:
            return
        job.meta['feedback'] = msg
        job.save_meta()

    p = os.getpid()
    logger = LMLogger.get_logger()
    logger.info(f"(Job {p}) Starting import_labbook_from_zip(archive_path={archive_path},"
                f"username={username}, owner={owner}, config_file={config_file})")

    try:
        lb = ZipExporter.import_labbook(archive_path, username, owner,
                                        config_file=config_file,
                                        update_meta=update_meta)
        return lb.root_dir
    except Exception as e:
        logger.exception(f"(Job {p}) Error on import_labbook_from_zip({archive_path}): {e}")
        raise
    finally:
        if os.path.exists(archive_path):
            os.remove(archive_path)


def import_dataset_from_zip(archive_path: str, username: str, owner: str,
                            config_file: Optional[str] = None) -> str:
    """Method to import a dataset from a zip file

    Args:
        archive_path(str): Path to the uploaded zip
        username(str): Username
        owner(str): Owner username
        config_file(str): Optional path to a labmanager config file

    Returns:
        str: directory path of imported labbook
    """

    def update_meta(msg):
        job = get_current_job()
        if not job:
            return
        job.meta['feedback'] = msg
        job.save_meta()

    p = os.getpid()
    logger = LMLogger.get_logger()
    logger.info(f"(Job {p}) Starting import_dataset_from_zip(archive_path={archive_path},"
                f"username={username}, owner={owner}, config_file={config_file})")

    try:
        lb = ZipExporter.import_dataset(archive_path, username, owner,
                                        config_file=config_file,
                                        update_meta=update_meta)
        return lb.root_dir
    except Exception as e:
        logger.exception(f"(Job {p}) Error on import_dataset_from_zip({archive_path}): {e}")
        raise
    finally:
        if os.path.exists(archive_path):
            os.remove(archive_path)


def build_labbook_image(path: str, username: str,
                        tag: Optional[str] = None, nocache: bool = False) -> str:
    """Return a docker image ID of given LabBook.

    Args:
        path: Pass-through arg to labbook root.
        username: Username of active user.
        tag: Pass-through arg to tag of docker image.
        nocache(bool): Pass-through arg to docker build.

    Returns:
        Docker image ID
    """

    logger = LMLogger.get_logger()
    logger.info(f"Starting build_labbook_image({path}, {username}, {tag}, {nocache}) in pid {os.getpid()}")

    try:
        job = get_current_job()
        if job:
            job.meta['pid'] = os.getpid()
            job.save_meta()

        def save_metadata_callback(line: str) -> None:
            try:
                if not line:
                    return
                job.meta['feedback'] = (job.meta.get('feedback') or '') + line + '\n'
                job.save_meta()
            except Exception as e:
                logger.error(e)

        image_id = build_image(path, override_image_tag=tag, nocache=nocache, username=username,
                               feedback_callback=save_metadata_callback)

        logger.info(f"Completed build_labbook_image in pid {os.getpid()}: {image_id}")
        return image_id
    except Exception as e:
        logger.error(f"Error on build_labbook_image in pid {os.getpid()}: {e}")
        raise


def start_labbook_container(root: str, config_path: str, username: str,
                            override_image_id: Optional[str] = None) -> str:
    """Return the ID of the LabBook Docker container ID.

    Args:
        root: Root directory of labbook
        config_path: Path to config file (labbook.client_config.config_file)
        username: Username of active user
        override_image_id: Force using this name of docker image (do not infer)

    Returns:
        Docker container ID
    """

    logger = LMLogger.get_logger()
    logger.info(f"Starting start_labbook_container(root={root}, config_path={config_path}, username={username}, "
                f"override_image_id={override_image_id}) in pid {os.getpid()}")

    try:
        c_id = start_container(labbook_root=root, config_path=config_path,
                               override_image_id=override_image_id, username=username)
        logger.info(f"Completed start_labbook_container in pid {os.getpid()}: {c_id}")
        return c_id
    except Exception as e:
        logger.error("Error on launch_docker_container in pid {}: {}".format(os.getpid(), e))
        raise


def stop_labbook_container(container_id: str) -> int:
    """Return a dictionary of metadata pertaining to the given task's Redis key.

    TODO - Take labbook as argument rather than image tag.

    Args:
        container_id(str): Container to stop

    Returns:
        0 to indicate no failure
    """

    logger = LMLogger.get_logger()
    logger.info(f"Starting stop_labbook_container({container_id}) in pid {os.getpid()}")

    try:
        stop_container(container_id)
        return 0
    except Exception as e:
        logger.error("Error on stop_labbook_container in pid {}: {}".format(os.getpid(), e))
        raise


def run_dev_env_monitor(dev_env_name, key) -> int:
    """Run method to check if new Activity Monitors for a given dev env need to be started/stopped

        Args:
            dev_env_name(str): Name of the dev env to monitor
            key(str): The unique string used as the key in redis to track this DevEnvMonitor instance

    Returns:
        0 to indicate no failure
    """

    logger = LMLogger.get_logger()
    logger.debug("Checking Dev Env `{}` for activity monitors in PID {}".format(dev_env_name, os.getpid()))

    try:
        demm = DevEnvMonitorManager()
        dev_env = demm.get_monitor_instance(dev_env_name)
        if not dev_env:
            raise ValueError('dev_env is None')
        dev_env.run(key)
        return 0
    except Exception as e:
        logger.error("Error on run_dev_env_monitor in pid {}: {}".format(os.getpid(), e))
        raise e


def start_and_run_activity_monitor(module_name, class_name, user, owner, labbook_name, monitor_key, author_name,
                                   author_email, session_metadata):
    """Run method to run the activity monitor. It is a long running job.

        Args:


    Returns:
        0 to indicate no failure
    """
    logger = LMLogger.get_logger()
    logger.info("Starting Activity Monitor `{}` in PID {}".format(class_name, os.getpid()))

    try:
        # Import the monitor class
        m = importlib.import_module(module_name)
        # get the class
        monitor_cls = getattr(m, class_name)

        # Instantiate monitor class
        monitor = monitor_cls(user, owner, labbook_name, monitor_key,
                              author_name=author_name, author_email=author_email)

        # Start the monitor
        monitor.start(session_metadata)

        return 0
    except Exception as e:
        logger.error("Error on start_and_run_activity_monitor in pid {}: {}".format(os.getpid(), e))
        raise e


def index_labbook_filesystem():
    """To be implemented later. """
    raise NotImplemented


def test_exit_success():
    """Used only for testing -- vacuous method to always succeed and return 0. """
    return 0


def test_exit_fail():
    """Used only for testing -- always throws an exception"""
    raise Exception("Intentional Exception from job `test_exit_fail`")


def test_sleep(n):
    """Used only for testing -- example method with argument. """
    logger = LMLogger.get_logger()
    logger.info("Starting test_sleep({}) in pid {}".format(n, os.getpid()))

    try:
        job = get_current_job()
        job.meta['sample'] = 'test_sleep metadata'
        job.meta['pid'] = int(os.getpid())
        job.save_meta()

        time.sleep(n)
        logger.info("Completed test_sleep in pid {}".format(os.getpid()))
        return 0
    except Exception as e:
        logger.error("Error on test_sleep in pid {}: {}".format(os.getpid(), e))
        raise


def test_incr(path):
    logger = LMLogger.get_logger()
    logger.info("Starting test_incr({}) in pid {}".format(path, os.getpid()))

    try:
        amt = 1
        if not os.path.exists(path):
            logger.info("Creating {}".format(path))
            with open(path, 'w') as fp:
                json.dump({'amt': amt}, fp)
        else:
            logger.info("Loading {}".format(path))
            with open(path, 'r') as fp:
                amt_dict = json.load(fp)
            logger.info("Amt = {}")
            with open(path, 'w') as fp:
                amt_dict['amt'] = amt_dict['amt'] + 1
                json.dump(amt_dict, fp)
            logger.info("Set amt = {} in {}".format(amt_dict['amt'], path))
    except Exception as e:
        logger.error("Error on test_incr in pid {}: {}".format(os.getpid(), e))
        raise


def download_dataset_files(logged_in_username: str, access_token: str, id_token: str,
                           dataset_owner: str, dataset_name: str,
                           labbook_owner: Optional[str] = None, labbook_name: Optional[str] = None,
                           all_keys: Optional[bool] = False, keys: Optional[List[str]] = None):
    """Method to import a dataset from a zip file

    Args:
        logged_in_username: username for the currently logged in user
        access_token: bearer token
        id_token: identity token
        dataset_owner: Owner of the dataset containing the files to download
        dataset_name: Name of the dataset containing the files to download
        labbook_owner: Owner of the labbook if this dataset is linked
        labbook_name: Name of the labbook if this dataset is linked
        all_keys: Boolean indicating if all remaining files should be downloaded
        keys: List if file keys to download

    Returns:
        str: directory path of imported labbook
    """
    def update_meta(msg):
        job = get_current_job()
        if not job:
            return
        if 'feedback' not in job.meta:
            job.meta['feedback'] = msg
        else:
            job.meta['feedback'] = job.meta['feedback'] + f'\n{msg}'
        job.save_meta()

    logger = LMLogger.get_logger()

    try:
        p = os.getpid()
        logger.info(f"(Job {p}) Starting download_dataset_files(logged_in_username={logged_in_username},"
                    f"dataset_owner={dataset_owner}, dataset_name={dataset_name}, labbook_owner={labbook_owner},"
                    f" labbook_name={labbook_name}, all_keys={all_keys}, keys={keys}")

        im = InventoryManager()

        if labbook_owner is not None and labbook_name is not None:
            # This is a linked dataset, load repo from the Project
            lb = im.load_labbook(logged_in_username, labbook_owner, labbook_name)
            dataset_dir = os.path.join(lb.root_dir, '.gigantum', 'datasets', dataset_owner, dataset_name)
            ds = im.load_dataset_from_directory(dataset_dir)
        else:
            # this is a normal dataset. Load repo from working dir
            ds = im.load_dataset(logged_in_username, dataset_owner, dataset_name)

        ds.namespace = dataset_owner
        ds.backend.set_default_configuration(logged_in_username, access_token, id_token)
        m = Manifest(ds, logged_in_username)
        iom = IOManager(ds, m)

        if all_keys:
            result = iom.pull_all(status_update_fn=update_meta)
        elif keys:
            result = iom.pull_objects(keys=keys, status_update_fn=update_meta)
        else:
            raise ValueError("Must provide a list of keys or set all_keys=True")

        # Save the Relay node IDs to the job metadata so the UI can re-fetch as needed
        job = get_current_job()
        if job:
            job.meta['success_keys'] = [x.dataset_path for x in result.success]
            job.meta['failure_keys'] = [x.dataset_path for x in result.failure]
            job.save_meta()

        if len(result.failure) > 0:
            # If any downloads failed, exit non-zero to the UI knows there was an error
            sys.exit(-1)

    except Exception as err:
        logger.exception(err)
        raise


def clean_dataset_file_cache(logged_in_username: str, dataset_owner: str, dataset_name: str,
                             cache_location: str, config_file: str = None) -> None:
    """Method to import a dataset from a zip file

    Args:
        logged_in_username: username for the currently logged in user
        dataset_owner: Owner of the labbook if this dataset is linked
        dataset_name: Name of the labbook if this dataset is linked
        cache_location: Absolute path to the file cache (inside the container) for this dataset
        config_file:

    Returns:
        None
    """
    logger = LMLogger.get_logger()

    p = os.getpid()
    try:
        logger.info(f"(Job {p}) Starting clean_dataset_file_cache(logged_in_username={logged_in_username},"
                    f"dataset_owner={dataset_owner}, dataset_name={dataset_name}")

        im = InventoryManager(config_file=config_file)

        # Check for dataset
        try:
            im.load_dataset(logged_in_username, dataset_owner, dataset_name)
            logger.info(f"{logged_in_username}/{dataset_owner}/{dataset_name} still exists. Skipping file cache clean.")
            return
        except InventoryException:
            # Dataset not found, move along
            pass

        # Check for submodule references
        for lb in im.list_labbooks(logged_in_username):
            submodules = lb.git.list_submodules()
            for submodule in submodules:
                submodule_dataset_owner, submodule_dataset_name = submodule['name'].split("&")
                if submodule_dataset_owner == dataset_owner and submodule_dataset_name == dataset_name:
                    logger.info(f"{logged_in_username}/{dataset_owner}/{dataset_name} still referenced by {str(lb)}."
                                f" Skipping file cache clean.")
                    return

        # If you get here the dataset no longer exists and is not used by any projects, clear files
        shutil.rmtree(cache_location)

    except Exception as err:
        logger.error(f"(Job {p}) Error in clean_dataset_file_cache job")
        logger.exception(err)
        raise<|MERGE_RESOLUTION|>--- conflicted
+++ resolved
@@ -23,11 +23,8 @@
 import time
 from typing import Callable, Optional, List
 import sys
-<<<<<<< HEAD
 import shutil
-=======
 import requests
->>>>>>> bfd18734
 
 from rq import get_current_job
 
@@ -78,8 +75,6 @@
                 wf = DatasetWorkflow(repository) # type: ignore
             wf.publish(username=username, access_token=access_token, remote=remote or "origin",
                        public=public, feedback_callback=update_meta, id_token=id_token)
-<<<<<<< HEAD
-=======
 
             # update tracking service with new record
             repo_type = 'project' if isinstance(repository, LabBook) else 'dataset'
@@ -100,7 +95,6 @@
             requests.post(f"https://{tracking_service}/repo/{username}/{repository.name}/repo_size/{total_size}",
                           headers={"token": "d43f80mbvdsrju567ubg"})
 
->>>>>>> bfd18734
     except Exception as e:
         logger.exception(f"(Job {p}) Error on publish_repository: {e}")
         raise Exception("Could not publish - try to log out and log in again.")
