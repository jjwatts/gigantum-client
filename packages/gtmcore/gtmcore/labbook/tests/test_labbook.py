# Copyright (c) 2017 FlashX, LLC
#
# Permission is hereby granted, free of charge, to any person obtaining a copy
# of this software and associated documentation files (the "Software"), to deal
# in the Software without restriction, including without limitation the rights
# to use, copy, modify, merge, publish, distribute, sublicense, and/or sell
# copies of the Software, and to permit persons to whom the Software is
# furnished to do so, subject to the following conditions:
#
# The above copyright notice and this permission notice shall be included in all
# copies or substantial portions of the Software.
#
# THE SOFTWARE IS PROVIDED "AS IS", WITHOUT WARRANTY OF ANY KIND, EXPRESS OR
# IMPLIED, INCLUDING BUT NOT LIMITED TO THE WARRANTIES OF MERCHANTABILITY,
# FITNESS FOR A PARTICULAR PURPOSE AND NONINFRINGEMENT. IN NO EVENT SHALL THE
# AUTHORS OR COPYRIGHT HOLDERS BE LIABLE FOR ANY CLAIM, DAMAGES OR OTHER
# LIABILITY, WHETHER IN AN ACTION OF CONTRACT, TORT OR OTHERWISE, ARISING FROM,
# OUT OF OR IN CONNECTION WITH THE SOFTWARE OR THE USE OR OTHER DEALINGS IN THE
# SOFTWARE.
import pytest
import getpass
import os
import yaml
import time

from gtmcore.files import FileOperations
<<<<<<< HEAD
from gtmcore.labbook import LabBook, LabbookException, InventoryManager
=======
from gtmcore.labbook import LabBook
from gtmcore.exceptions import GigantumException

from gtmcore.inventory.inventory import InventoryManager
>>>>>>> c2907f24
from gtmcore.gitlib.git import GitAuthor
from gtmcore.fixtures import mock_config_file, mock_labbook, remote_labbook_repo, sample_src_file


class TestLabBook(object):

    def test_checkout_id_property(self, mock_config_file):
        """Test trying to create a labbook with a name that already exists locally"""
        im = InventoryManager(mock_config_file[0])
        lb = im.create_labbook('test', 'test', 'labbook1', description="my first labbook")
        checkout_file = os.path.join(lb.root_dir, '.gigantum', '.checkout')
        assert os.path.exists(checkout_file) is False
        checkout_id = lb.checkout_id
        assert os.path.exists(checkout_file) is True

        parts = checkout_id.split("-")
        assert len(parts) == 6
        assert parts[0] == "test"
        assert parts[1] == "test"
        assert parts[2] == "labbook1"
        assert parts[3] == "gm.workspace"
        assert len(parts[5]) == 10

        # Check repo is clean
        status = lb.git.status()
        for key in status:
            assert len(status[key]) == 0

        # Remove checkout file
        os.remove(checkout_file)

        # Repo should STILL be clean as it is not tracked
        status = lb.git.status()
        for key in status:
            assert len(status[key]) == 0

    def test_checkout_id_property_multiple_access(self, mock_config_file):
        """Test getting a checkout id multiple times"""
        im = InventoryManager(mock_config_file[0])
        lb = im.create_labbook('test', 'test', 'labbook1', description="my first labbook")

        checkout_file = os.path.join(lb.root_dir, '.gigantum', '.checkout')
        assert os.path.exists(checkout_file) is False
        checkout_id_1 = lb.checkout_id
        assert os.path.exists(checkout_file) is True
        assert checkout_id_1 == lb.checkout_id

        # Remove checkout id
        os.remove(checkout_file)
        lb._checkout_id = None

        # New ID should be created
        assert checkout_id_1 != lb.checkout_id

    def test_change_properties(self, mock_config_file):
        """Test loading a labbook from a directory"""
        im = InventoryManager(mock_config_file[0])
        lb = im.create_labbook('test', 'test', 'labbook1', description="my first labbook")
        lb.name = "new-labbook-1"
        lb.description = "an updated description"

        # Reload and see changes
<<<<<<< HEAD

        im = InventoryManager(mock_config_file[0])
=======
>>>>>>> c2907f24
        lb_loaded = im.load_labbook("test", "test", "new-labbook-1")
        assert lb_loaded.active_branch == 'gm.workspace-test'

        assert lb_loaded.root_dir == os.path.join(mock_config_file[1], "test", "test", "labbooks", "new-labbook-1")
        assert type(lb) == LabBook

        # Validate labbook data file
        assert lb_loaded.id == lb.id
        assert lb_loaded.name == "new-labbook-1"
        assert lb_loaded.description == "an updated description"

    def test_validate_new_labbook_name(self, mock_config_file):
        im = InventoryManager(mock_config_file[0])
        lb = im.create_labbook('test', 'test', 'name-validate-test', description="validate tests.")

        bad_labbook_names = [
            None, "", "-", "--", "--a", '_', "-a", "a-", "$#Q", "Catbook4me", "--MeowMe", "-meow-4-me-",
            "r--jacob-vogelstein", "Bad!", "----a----", "4---a--5---a", "cats-" * 200, "Catbook_",
            "4underscores_not_allowed", "my--labbook1",
            "-DNf84329DSJfdj3820jg"
        ]

        allowed_labbook_names = [
            "r-jacob-vogelstein", "chewy-dog", "chewy-dog-99", "9-sdfysc-2-42-aadsda-a43", 'a' * 99, '2-22-222-3333',
            '9' * 50
        ]

        for bad in bad_labbook_names:
            with pytest.raises(ValueError):
                lb.name = bad

        for good in allowed_labbook_names:
            lb.name = good

    def test_make_path_relative(self):
        vectors = [
            # In format of input: expected output
            (None, None),
            ('', ''),
            ('/', ''),
            ('//', ''),
            ('/////cats', 'cats'),
            ('//cats///', 'cats///'),
            ('cats', 'cats'),
            ('/cats/', 'cats/'),
            ('complex/.path/.like/this', 'complex/.path/.like/this'),
            ('//complex/.path/.like/this', 'complex/.path/.like/this')
        ]
        for sample_input, expected_output in vectors:
            assert LabBook.make_path_relative(sample_input) == expected_output

    def test_labbook_key(self, mock_config_file):
        im = InventoryManager(mock_config_file[0])
        lb = im.create_labbook('test', 'test', 'test-lb-key', description="validate tests.")
        assert lb.key == 'test|test|test-lb-key'

    def test_sweep_uncommitted_changes(self, mock_config_file):
        """ Test sweep covers Added, Removed, and """
        im = InventoryManager(mock_config_file[0])
        lb = im.create_labbook('test', 'test', 'test-insert-files-1', description="validate tests")

        with open(os.path.join(lb.root_dir, 'input', 'sillyfile'), 'wb') as newf:
            newf.write(os.urandom(2 ** 24))

        assert 'input/sillyfile' in lb.git.status()['untracked']
        lb.sweep_uncommitted_changes()
        s = lb.git.status()
        assert all([len(s[key]) == 0 for key in s.keys()])

        with open(os.path.join(lb.root_dir, 'input', 'sillyfile'), 'wb') as newf:
            newf.write(os.urandom(2 ** 16))
        assert 'input/sillyfile' in [n[0] for n in lb.git.status()['unstaged']]
        lb.sweep_uncommitted_changes()
        s = lb.git.status()
        assert all([len(s[key]) == 0 for key in s.keys()])
        os.remove(os.path.join(lb.root_dir, 'input', 'sillyfile'))
        assert 'input/sillyfile' in [n[0] for n in lb.git.status()['unstaged']]

        lb.sweep_uncommitted_changes()
        s = lb.git.status()
        assert all([len(s[key]) == 0 for key in s.keys()])

        assert any(['1 new file(s)' in l['message'] for l in lb.git.log()])

    def test_read_write_readme(self, mock_config_file):
        """Test creating a reading and writing a readme file to the labbook"""
        im = InventoryManager(mock_config_file[0])
        lb = im.create_labbook('test', 'test', 'labbook1', description="my first labbook",
                               author=GitAuthor(name="test", email="test@test.com"))

        assert lb.get_readme() is None
        assert os.path.exists(os.path.join(lb.root_dir, 'README.md')) is False

        lb.write_readme("## Summary\nThis is my readme")

        assert os.path.exists(os.path.join(lb.root_dir, 'README.md')) is True

        assert lb.get_readme() == "## Summary\nThis is my readme"

    def test_readme_size_limit(self, mock_config_file):
        """Test creating a reading and writing a readme file to the labbook"""
        im = InventoryManager(mock_config_file[0])
        lb = im.create_labbook('test', 'test', 'labbook1', description="my first labbook",
                               author=GitAuthor(name="test", email="test@test.com"))
        assert lb.get_readme() is None
        assert os.path.exists(os.path.join(lb.root_dir, 'README.md')) is False

        with pytest.raises(ValueError):
            lb.write_readme("A" * (6 * 1000000))

        assert lb.get_readme() is None
        assert os.path.exists(os.path.join(lb.root_dir, 'README.md')) is False

    def test_readme_wierd_strings(self, mock_config_file):
        """Test creating a reading and writing a readme file to the labbook with complex strings"""
        im = InventoryManager(mock_config_file[0])
        lb = im.create_labbook('test', 'test', 'labbook1', description="my first labbook",
                               author=GitAuthor(name="test", email="test@test.com"))

        assert lb.get_readme() is None
        assert os.path.exists(os.path.join(lb.root_dir, 'README.md')) is False

        rand_str = os.urandom(1000000)
        with pytest.raises(TypeError):
            lb.write_readme(rand_str)

        assert lb.get_readme() is None
        assert os.path.exists(os.path.join(lb.root_dir, 'README.md')) is False

        with pytest.raises(TypeError):
            lb.write_readme(None)

        assert lb.get_readme() is None
        assert os.path.exists(os.path.join(lb.root_dir, 'README.md')) is False

        lb.write_readme("")

        assert lb.get_readme() == ""
        assert os.path.exists(os.path.join(lb.root_dir, 'README.md')) is True<|MERGE_RESOLUTION|>--- conflicted
+++ resolved
@@ -24,14 +24,10 @@
 import time
 
 from gtmcore.files import FileOperations
-<<<<<<< HEAD
-from gtmcore.labbook import LabBook, LabbookException, InventoryManager
-=======
 from gtmcore.labbook import LabBook
 from gtmcore.exceptions import GigantumException
 
 from gtmcore.inventory.inventory import InventoryManager
->>>>>>> c2907f24
 from gtmcore.gitlib.git import GitAuthor
 from gtmcore.fixtures import mock_config_file, mock_labbook, remote_labbook_repo, sample_src_file
 
@@ -94,11 +90,6 @@
         lb.description = "an updated description"
 
         # Reload and see changes
-<<<<<<< HEAD
-
-        im = InventoryManager(mock_config_file[0])
-=======
->>>>>>> c2907f24
         lb_loaded = im.load_labbook("test", "test", "new-labbook-1")
         assert lb_loaded.active_branch == 'gm.workspace-test'
 
