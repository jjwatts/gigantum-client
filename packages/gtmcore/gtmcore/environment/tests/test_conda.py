# Copyright (c) 2017 FlashX, LLC
#
# Permission is hereby granted, free of charge, to any person obtaining a copy
# of this software and associated documentation files (the "Software"), to deal
# in the Software without restriction, including without limitation the rights
# to use, copy, modify, merge, publish, distribute, sublicense, and/or sell
# copies of the Software, and to permit persons to whom the Software is
# furnished to do so, subject to the following conditions:
#
# The above copyright notice and this permission notice shall be included in all
# copies or substantial portions of the Software.
#
# THE SOFTWARE IS PROVIDED "AS IS", WITHOUT WARRANTY OF ANY KIND, EXPRESS OR
# IMPLIED, INCLUDING BUT NOT LIMITED TO THE WARRANTIES OF MERCHANTABILITY,
# FITNESS FOR A PARTICULAR PURPOSE AND NONINFRINGEMENT. IN NO EVENT SHALL THE
# AUTHORS OR COPYRIGHT HOLDERS BE LIABLE FOR ANY CLAIM, DAMAGES OR OTHER
# LIABILITY, WHETHER IN AN ACTION OF CONTRACT, TORT OR OTHERWISE, ARISING FROM,
# OUT OF OR IN CONNECTION WITH THE SOFTWARE OR THE USE OR OTHER DEALINGS IN THE
# SOFTWARE.
import os
import pytest

from gtmcore.fixtures.container import mock_config_with_repo, build_lb_image_for_env, build_lb_image_for_env_conda, \
    REQUESTS_LATEST_VERSION
from gtmcore.environment.conda import Conda3PackageManager, Conda2PackageManager


skip_clause = os.environ.get('CIRCLE_BRANCH') is not None \
              and os.environ.get('SKIP_CONDA_TESTS') is not None
skip_msg = "Skip long Conda tests on circleCI when not in `test-long-running-env` job"


@pytest.mark.skipif(skip_clause, reason=skip_msg)
class TestConda3PackageManager(object):

    def test_search(self, build_lb_image_for_env):
        """Test search command"""
        mrg = Conda3PackageManager()
        lb = build_lb_image_for_env[0]
        username = build_lb_image_for_env[1]
        result = mrg.search("reque*", lb, username)
        assert type(result) == list
        assert type(result[0]) == str
        assert len(result) > 6
        assert "requests" in result
        result = mrg.search("nump*", lb, username)
        assert type(result) == list
        assert type(result[0]) == str
        assert len(result) > 2
        assert "numpy" in result

    def test_search_no_wildcard(self, build_lb_image_for_env):
        """Test search command"""
        mrg = Conda3PackageManager()
        lb = build_lb_image_for_env[0]
        username = build_lb_image_for_env[1]
        result = mrg.search("reque", lb, username)
        assert type(result) == list
        assert type(result[0]) == str
        assert len(result) > 6
        assert "requests" in result

    def test_search_empty(self, build_lb_image_for_env):
        """Test search command with no result"""
        mrg = Conda3PackageManager()
        lb = build_lb_image_for_env[0]
        username = build_lb_image_for_env[1]
        result = mrg.search("asdffdghdfghdraertasdfsadfa", lb, username)
        assert type(result) == list
        assert len(result) == 0

    def test_list_versions(self, build_lb_image_for_env):
        """Test list_versions command"""
        mrg = Conda3PackageManager()
        lb = build_lb_image_for_env[0]
        username = build_lb_image_for_env[1]
        result = mrg.list_versions("requests", lb, username)
        assert len(result) == 9
        assert result[8] == "2.12.4"
        assert result[0] == "2.18.4"

        result = mrg.list_versions("numpy", lb, username)
        assert len(result) > 5
        assert result[0] == "1.14.2"
        assert result[1] == "1.14.1"

    def test_latest_version(self, build_lb_image_for_env):
        """Test latest_version command"""
        mrg = Conda3PackageManager()
        lb = build_lb_image_for_env  [0]
        username = build_lb_image_for_env[1]

        # Note, "requests" is an installed package
        result = mrg.latest_version("requests", lb, username)
        assert result == REQUESTS_LATEST_VERSION

        # numpy is a non-installed package
        result = mrg.latest_version("numpy", lb, username)
        assert result == '1.15.4'

    def test_latest_versions(self, build_lb_image_for_env_conda):
        """Test latest_version command"""
        mrg = Conda3PackageManager()
        lb = build_lb_image_for_env_conda[0]
        username = build_lb_image_for_env_conda[1]
        pkgs = ["numpy", "requests", "matplotlib"]
        result = mrg.latest_versions(pkgs, lb, username)

        assert result[0] == '1.15.4'  # Numpy
        assert result[1] == REQUESTS_LATEST_VERSION  # Requests
        assert result[2] == '3.0.2'  # Matplotlib

    def test_latest_versions_bad_pkg(self, build_lb_image_for_env):
        """Test latest_version command"""
        mrg = Conda3PackageManager()
        lb = build_lb_image_for_env[0]
        username = build_lb_image_for_env[1]
        with pytest.raises(ValueError):
            mrg.latest_versions(["asdasdfdasdff", "numpy"], lb, username)

    def test_list_installed_packages(self, build_lb_image_for_env):
        """Test list_installed_packages command

        Note, if the contents of the container change, this test will break and need to be updated. Because of this,
        only limited asserts are made to make sure things are coming back in a reasonable format
        """
        mrg = Conda3PackageManager()
        lb = build_lb_image_for_env[0]
        username = build_lb_image_for_env[1]
        result = mrg.list_installed_packages(lb, username)

        assert type(result) == list
        assert len(result) >= 14
        assert type(result[0]) == dict
        assert type(result[0]['name']) == str
        assert type(result[0]['version']) == str

    def test_list_available_updates(self, build_lb_image_for_env):
        """Test list_available_updates command

        Note, if the contents of the container change, this test will break and need to be updated. Because of this,
        only limited asserts are made to make sure things are coming back in a reasonable format
        """
        mrg = Conda3PackageManager()
        lb = build_lb_image_for_env[0]
        username = build_lb_image_for_env[1]
        result = mrg.list_available_updates(lb, username)

        # TODO: Create test where something needs to be updated. right now nothing should need to updated because the
        # container is built up to date
        assert result == []

    def test_generate_docker_install_snippet_single(self):
        """Test generate_docker_install_snippet command
        """
        mrg = Conda3PackageManager()
        packages = [{'name': 'mypackage', 'version': '3.1.4'}]

        result = mrg.generate_docker_install_snippet(packages)
        assert result == ['RUN conda install -yq mypackage=3.1.4']

        result = mrg.generate_docker_install_snippet(packages, single_line=True)
        assert result == ['RUN conda install -yq mypackage=3.1.4']

    def test_generate_docker_install_snippet_multiple(self):
        """Test generate_docker_install_snippet command
        """
        mrg = Conda3PackageManager()
        packages = [{'name': 'mypackage', 'version': '3.1.4'},
                    {'name': 'yourpackage', 'version': '2017-54.0'}]

        result = mrg.generate_docker_install_snippet(packages)
        assert result == ['RUN conda install -yq mypackage=3.1.4 yourpackage=2017-54.0']

        result = mrg.generate_docker_install_snippet(packages, single_line=True)
        assert result == ['RUN conda install -yq mypackage=3.1.4 yourpackage=2017-54.0']

    def test_list_versions_badpackage(self, build_lb_image_for_env):
        """Test list_versions command"""
        mrg = Conda3PackageManager()
        lb = build_lb_image_for_env[0]
        username = build_lb_image_for_env[1]
        with pytest.raises(ValueError):
            mrg.list_versions("gigantumasdfasdfasdf", lb, username)

    def test_is_valid_errors(self, build_lb_image_for_env):
        """Test list_versions command"""
        pkgs = [{"manager": "conda3", "package": "numpy", "version": "1.14.2"},
                {"manager": "conda3", "package": "plotly", "version": "100.00"},
                {"manager": "conda3", "package": "scipy", "version": ""},
                {"manager": "conda3", "package": "asdfasdfasdf", "version": ""}]

        mrg = Conda3PackageManager()
        lb = build_lb_image_for_env[0]
        username = build_lb_image_for_env[1]
        result = mrg.validate_packages(pkgs, lb, username)

        assert result[0].package == "numpy"
        assert result[0].version == "1.14.2"
        assert result[0].error is False

        assert result[1].package == "plotly"
        assert result[1].version == "100.00"
        assert result[1].error is True

        assert result[2].package == "scipy"
        assert result[2].version == ""
        assert result[2].error is False

        assert result[3].package == "asdfasdfasdf"
        assert result[3].version == ""
        assert result[3].error is True

    def test_is_valid_good(self, build_lb_image_for_env):
        """Test valid packages command"""
        pkgs = [{"manager": "conda3", "package": "numpy", "version": "1.14.2"},
                {"manager": "conda3", "package": "plotly", "version": ""}]

        mrg = Conda3PackageManager()
        lb = build_lb_image_for_env[0]
        username = build_lb_image_for_env[1]
        result = mrg.validate_packages(pkgs, lb, username)

        assert result[0].package == "numpy"
        assert result[0].version == "1.14.2"
        assert result[0].error is False

        assert result[1].package == "plotly"
        assert result[1].version == "3.4.2"
        assert result[1].error is False


@pytest.mark.skipif(skip_clause, reason=skip_msg)
class TestConda2PackageManager(object):
    def test_latest_versions(self, build_lb_image_for_env):
        """Test latest_version command"""
        mrg = Conda2PackageManager()
        lb = build_lb_image_for_env[0]
        username = build_lb_image_for_env[1]
        pkgs = ["numpy", "requests"]
        result = mrg.latest_versions(pkgs, lb, username)

        assert result[0] == '1.15.4'  # Numpy
<<<<<<< HEAD
        assert result[1] == '2.21.0'  # Requests
=======
        assert result[1] == REQUESTS_LATEST_VERSION  # Requests
>>>>>>> f1971d3c

    def test_is_valid_errors(self, build_lb_image_for_env):
        """Test list_versions command"""
        pkgs = [{"manager": "conda2", "package": "numpy", "version": "1.14.2"},
                {"manager": "conda2", "package": "plotly", "version": "100.00"},
                {"manager": "conda2", "package": "scipy", "version": ""},
                {"manager": "conda2", "package": "asdfasdfasdf", "version": ""}]

        mrg = Conda2PackageManager()
        lb = build_lb_image_for_env[0]
        username = build_lb_image_for_env[1]
        result = mrg.validate_packages(pkgs, lb, username)

        assert result[0].package == "numpy"
        assert result[0].version == "1.14.2"
        assert result[0].error is False

        assert result[1].package == "plotly"
        assert result[1].version == "100.00"
        assert result[1].error is True

        assert result[2].package == "scipy"
        assert result[2].version == ""
        assert result[2].error is False

        assert result[3].package == "asdfasdfasdf"
        assert result[3].version == ""
        assert result[3].error is True

    def test_is_valid_good(self, build_lb_image_for_env):
        """Test valid packages command"""
        pkgs = [{"manager": "conda2", "package": "numpy", "version": "1.14.2"},
                {"manager": "conda2", "package": "plotly", "version": ""}]

        mrg = Conda2PackageManager()
        lb = build_lb_image_for_env[0]
        username = build_lb_image_for_env[1]
        result = mrg.validate_packages(pkgs, lb, username)

        assert result[0].package == "numpy"
        assert result[0].version == "1.14.2"
        assert result[0].error is False

        assert result[1].package == "plotly"
        assert result[1].version == "3.4.2"
        assert result[1].error is False<|MERGE_RESOLUTION|>--- conflicted
+++ resolved
@@ -241,11 +241,7 @@
         result = mrg.latest_versions(pkgs, lb, username)
 
         assert result[0] == '1.15.4'  # Numpy
-<<<<<<< HEAD
-        assert result[1] == '2.21.0'  # Requests
-=======
         assert result[1] == REQUESTS_LATEST_VERSION  # Requests
->>>>>>> f1971d3c
 
     def test_is_valid_errors(self, build_lb_image_for_env):
         """Test list_versions command"""
