--- conflicted
+++ resolved
@@ -37,11 +37,7 @@
                                         DeleteDatasetFiles, MoveDatasetFile, MakeDatasetDirectory,
                                         FetchDatasetEdge, SetDatasetVisibility, SyncDataset,
                                         AddDatasetCollaborator, DeleteDatasetCollaborator, DownloadDatasetFiles,
-<<<<<<< HEAD
-                                        ModifyDatasetLink, ResetBranchToRemote)
-=======
-                                        ModifyDatasetLink, WriteDatasetReadme, SetDatasetDescription)
->>>>>>> 7b9d96f0
+                                        ModifyDatasetLink, WriteDatasetReadme, SetDatasetDescription, ResetBranchToRemote)
 
 from lmsrvlabbook.api.mutations import (ImportDataset, ExportDataset)
 
