# Copyright (c) 2018 FlashX, LLC
#
# Permission is hereby granted, free of charge, to any person obtaining a copy
# of this software and associated documentation files (the "Software"), to deal
# in the Software without restriction, including without limitation the rights
# to use, copy, modify, merge, publish, distribute, sublicense, and/or sell
# copies of the Software, and to permit persons to whom the Software is
# furnished to do so, subject to the following conditions:
#
# The above copyright notice and this permission notice shall be included in all
# copies or substantial portions of the Software.
#
# THE SOFTWARE IS PROVIDED "AS IS", WITHOUT WARRANTY OF ANY KIND, EXPRESS OR
# IMPLIED, INCLUDING BUT NOT LIMITED TO THE WARRANTIES OF MERCHANTABILITY,
# FITNESS FOR A PARTICULAR PURPOSE AND NONINFRINGEMENT. IN NO EVENT SHALL THE
# AUTHORS OR COPYRIGHT HOLDERS BE LIABLE FOR ANY CLAIM, DAMAGES OR OTHER
# LIABILITY, WHETHER IN AN ACTION OF CONTRACT, TORT OR OTHERWISE, ARISING FROM,
# OUT OF OR IN CONNECTION WITH THE SOFTWARE OR THE USE OR OTHER DEALINGS IN THE
# SOFTWARE.
import base64
import os
from docker.errors import ImageNotFound
import shutil

import flask
import graphene
import requests

from gtmcore.configuration import Configuration
from gtmcore.container.container import ContainerOperations
from gtmcore.dispatcher import (Dispatcher, jobs)
<<<<<<< HEAD
from gtmcore.labbook import LabBook, loaders, InventoryManager, LabbookException
=======
from gtmcore.labbook import LabBook, loaders

from gtmcore.inventory.inventory import InventoryManager
from gtmcore.exceptions import GigantumException
>>>>>>> c2907f24
from gtmcore.logging import LMLogger
from gtmcore.files import FileOperations
from gtmcore.activity import ActivityStore, ActivityDetailRecord, ActivityDetailType, ActivityRecord, ActivityType
from gtmcore.gitlib.gitlab import GitLabManager
from gtmcore.environment import ComponentManager

from lmsrvcore.api.mutations import ChunkUploadMutation, ChunkUploadInput
from lmsrvcore.auth.user import get_logged_in_username, get_logged_in_author
from lmsrvcore.auth.identity import parse_token

from lmsrvlabbook.api.connections.labbookfileconnection import LabbookFavoriteConnection
from lmsrvlabbook.api.connections.labbookfileconnection import LabbookFileConnection
from lmsrvlabbook.api.connections.labbook import LabbookConnection
from lmsrvlabbook.api.objects.labbook import Labbook
from lmsrvlabbook.api.objects.labbookfile import LabbookFavorite, LabbookFile
from lmsrvlabbook.dataloader.labbook import LabBookLoader


logger = LMLogger.get_logger()


class CreateLabbook(graphene.relay.ClientIDMutation):
    """Mutation for creation of a new Labbook on disk"""

    class Input:
        name = graphene.String(required=True)
        description = graphene.String(required=True)
        repository = graphene.String(required=True)
        base_id = graphene.String(required=True)
        revision = graphene.Int(required=True)
        is_untracked = graphene.Boolean(required=False)

    # Return the LabBook instance
    labbook = graphene.Field(lambda: Labbook)

    @classmethod
    def mutate_and_get_payload(cls, root, info, name, description, repository, base_id, revision,
                               is_untracked=False, client_mutation_id=None):
        username = get_logged_in_username()
        inv_manager = InventoryManager()
        if is_untracked:
            lb = inv_manager.create_labbook_disabled_lfs(username=username,
                                                         owner=username,
                                                         labbook_name=name,
                                                         description=description,
                                                         author=get_logged_in_author())
        else:
            lb = inv_manager.create_labbook(username=username,
                                            owner=username,
                                            labbook_name=name,
                                            description=description,
                                            author=get_logged_in_author())

        if is_untracked:
            FileOperations.set_untracked(lb, 'input')
            FileOperations.set_untracked(lb, 'output')
            input_set = FileOperations.is_set_untracked(lb, 'input')
            output_set = FileOperations.is_set_untracked(lb, 'output')
            if not (input_set and output_set):
                raise ValueError(f'{str(lb)} untracking for input/output in malformed state')
            if not lb.is_repo_clean:
                raise ValueError(f'{str(lb)} should have clean Git state after setting for untracked')

        adr = ActivityDetailRecord(ActivityDetailType.LABBOOK, show=False, importance=0)
        adr.add_value('text/plain', f"Created new LabBook: {username}/{name}")

        # Create activity record
        ar = ActivityRecord(ActivityType.LABBOOK,
                            message=f"Created new LabBook: {username}/{name}",
                            show=True,
                            importance=255,
                            linked_commit=lb.git.commit_hash)
        ar.add_detail_object(adr)

        store = ActivityStore(lb)
        store.create_activity_record(ar)

        cm = ComponentManager(lb)
        cm.add_base(repository, base_id, revision)

        return CreateLabbook(labbook=Labbook(owner=username, name=lb.name))


class DeleteLabbook(graphene.ClientIDMutation):
    """Delete a labbook from disk. """
    class Input:
        owner = graphene.String(required=True)
        labbook_name = graphene.String(required=True)
        confirm = graphene.Boolean(required=True)

    success = graphene.Boolean()

    @classmethod
    def mutate_and_get_payload(cls, root, info, owner, labbook_name, confirm, client_mutation_id=None):
        username = get_logged_in_username()
        lb = InventoryManager().load_labbook(username, owner, labbook_name,
                                             author=get_logged_in_author())
        if confirm:
            logger.info(f"Deleting {str(lb)}...")
            try:
                lb, stopped = ContainerOperations.stop_container(labbook=lb, username=username)
            except OSError as e:
                logger.warning(e)

            lb, docker_removed = ContainerOperations.delete_image(labbook=lb, username=username)
            if not docker_removed:
                raise ValueError(f'Cannot delete docker image for {str(lb)} - unable to delete LB from disk')

            # TODO - gtmcore should contain routine to properly delete a labbook
            shutil.rmtree(lb.root_dir, ignore_errors=True)

            if os.path.exists(lb.root_dir):
                logger.error(f'Deleted {str(lb)} but root directory {lb.root_dir} still exists!')
                return DeleteLabbook(success=False)
            else:
                return DeleteLabbook(success=True)
        else:
            logger.info(f"Dry run in deleting {str(lb)} -- not deleted.")
            return DeleteLabbook(success=False)


class DeleteRemoteLabbook(graphene.ClientIDMutation):
    """Delete a labbook from the remote repository."""
    class Input:
        owner = graphene.String(required=True)
        labbook_name = graphene.String(required=True)
        confirm = graphene.Boolean(required=True)

    success = graphene.Boolean()

    @classmethod
    def mutate_and_get_payload(cls, root, info, owner, labbook_name, confirm, client_mutation_id=None):
        if confirm is True:
            # Load config data
            configuration = Configuration().config

            # Extract valid Bearer token
            token = None
            if hasattr(info.context.headers, 'environ'):
                if "HTTP_AUTHORIZATION" in info.context.headers.environ:
                    token = parse_token(info.context.headers.environ["HTTP_AUTHORIZATION"])
            if not token:
                raise ValueError("Authorization header not provided. Cannot perform remote delete operation.")

            # Get remote server configuration
            default_remote = configuration['git']['default_remote']
            admin_service = None
            for remote in configuration['git']['remotes']:
                if default_remote == remote:
                    admin_service = configuration['git']['remotes'][remote]['admin_service']
                    index_service = configuration['git']['remotes'][remote]['index_service']
                    break

            if not admin_service:
                raise ValueError('admin_service could not be found')

            # Perform delete operation
            mgr = GitLabManager(default_remote, admin_service, access_token=token)
            mgr.remove_labbook(owner, labbook_name)
            logger.info(f"Deleted {owner}/{labbook_name} from the remote repository {default_remote}")

            # Call Index service to remove project from cloud index and search
            # Don't raise an exception if the index delete fails, since this can be handled relatively gracefully
            # for now, but do return success=false
            success = True
            access_token = flask.g.get('access_token', None)
            id_token = flask.g.get('id_token', None)
            repo_id = mgr.get_repository_id(owner, labbook_name)
            response = requests.delete(f"https://{index_service}/index/{repo_id}",
                                       headers={"Authorization": f"Bearer {access_token}",
                                                "Identity": id_token}, timeout=10)

            if response.status_code != 204:
                logger.error(f"Failed to remove project from cloud index. "
                             f"Status Code: {response.status_code}")
                logger.error(response.json())
            else:
                logger.info(f"Deleted remote repository {owner}/{labbook_name} from cloud index")

<<<<<<< HEAD
=======

>>>>>>> c2907f24
            # Remove locally any references to that cloud repo that's just been deleted.
            try:
                username = get_logged_in_username()
                lb = InventoryManager().load_labbook(username, owner, labbook_name,
                                                     author=get_logged_in_author())
                lb.remove_remote()
                lb.remove_lfs_remotes()
<<<<<<< HEAD
            except LabbookException as e:
=======
            except GigantumException as e:
>>>>>>> c2907f24
                logger.warning(e)

            return DeleteLabbook(success=True)
        else:
            logger.info(f"Dry run deleting {labbook_name} from remote repository -- not deleted.")
            return DeleteLabbook(success=False)


class ExportLabbook(graphene.relay.ClientIDMutation):
    class Input:
        owner = graphene.String(required=True)
        labbook_name = graphene.String(required=True)

    job_key = graphene.String()

    @classmethod
    def mutate_and_get_payload(cls, root, info, owner, labbook_name, client_mutation_id=None):
        username = get_logged_in_username()
        working_directory = Configuration().config['git']['working_directory']
        lb = InventoryManager().load_labbook(username, owner, labbook_name,
                                             author=get_logged_in_author())

        job_metadata = {'method': 'export_labbook_as_zip',
                        'labbook': lb.key}
        job_kwargs = {'labbook_path': lb.root_dir,
                      'lb_export_directory': os.path.join(working_directory, 'export')}
        dispatcher = Dispatcher()
        job_key = dispatcher.dispatch_task(jobs.export_labbook_as_zip,
                                           kwargs=job_kwargs,
                                           metadata=job_metadata)

        return ExportLabbook(job_key=job_key.key_str)


class ImportLabbook(graphene.relay.ClientIDMutation, ChunkUploadMutation):
    class Input:
        chunk_upload_params = ChunkUploadInput(required=True)

    import_job_key = graphene.String()

    @classmethod
    def mutate_and_wait_for_chunks(cls, info, **kwargs):
        return ImportLabbook()

    @classmethod
    def mutate_and_process_upload(cls, info, **kwargs):
        if not cls.upload_file_path:
            logger.error('No file uploaded')
            raise ValueError('No file uploaded')

        username = get_logged_in_username()
        job_metadata = {'method': 'import_labbook_from_zip'}
        job_kwargs = {
            'archive_path': cls.upload_file_path,
            'username': username,
            'owner': username
        }
        dispatcher = Dispatcher()
        job_key = dispatcher.dispatch_task(jobs.import_labboook_from_zip,
                                           kwargs=job_kwargs,
                                           metadata=job_metadata)

        return ImportLabbook(import_job_key=job_key.key_str)


class ImportRemoteLabbook(graphene.relay.ClientIDMutation):
    class Input:
        owner = graphene.String(required=True)
        labbook_name = graphene.String(required=True)
        remote_url = graphene.String(required=True)

    new_labbook_edge = graphene.Field(LabbookConnection.Edge)

    @classmethod
    def mutate_and_get_payload(cls, root, info, owner, labbook_name, remote_url, client_mutation_id=None):
        username = get_logged_in_username()
        logger.info(f"Importing remote labbook from {remote_url}")
        lb = LabBook(author=get_logged_in_author())
        default_remote = lb.client_config.config['git']['default_remote']
        admin_service = None
        for remote in lb.client_config.config['git']['remotes']:
            if default_remote == remote:
                admin_service = lb.client_config.config['git']['remotes'][remote]['admin_service']
                break

        # Extract valid Bearer token
        if hasattr(info.context, 'headers') and "HTTP_AUTHORIZATION" in info.context.headers.environ:
            token = parse_token(info.context.headers.environ["HTTP_AUTHORIZATION"])
        else:
            raise ValueError("Authorization header not provided. Must have a valid session to query for collaborators")

        mgr = GitLabManager(default_remote, admin_service, token)
        mgr.configure_git_credentials(default_remote, username)
        try:
            collaborators = [collab[1] for collab in mgr.get_collaborators(owner, labbook_name) or []]
            is_collab = any([username == c for c in collaborators])
        except:
            is_collab = username == owner

        # IF user is collaborator, then clone in order to support collaboration
        # ELSE, this means we are cloning a public repo and can't push back
        #       so we change to owner to the given user so they can (re)publish
        #       and do whatever with it.
        make_owner = not is_collab
        logger.info(f"Getting from remote, make_owner = {make_owner}")
        lb = loaders.from_remote(remote_url, username, owner, labbook_name, labbook=lb,
                                 make_owner=make_owner)

        # TODO: Fix cursor implementation, this currently doesn't make sense
        cursor = base64.b64encode(f"{0}".encode('utf-8'))
        lbedge = LabbookConnection.Edge(node=Labbook(owner=lb.owner['username'], name=labbook_name),
                                        cursor=cursor)
        return ImportRemoteLabbook(new_labbook_edge=lbedge)


class AddLabbookRemote(graphene.relay.ClientIDMutation):
    class Input:
        owner = graphene.String(required=True)
        labbook_name = graphene.String(required=True)
        remote_name = graphene.String(required=True)
        remote_url = graphene.String(required=True)

    success = graphene.Boolean()

    @classmethod
    def mutate_and_get_payload(cls, root, info, owner, labbook_name,
                               remote_name, remote_url,
                               client_mutation_id=None):
        username = get_logged_in_username()
        lb = InventoryManager().load_labbook(username, owner, labbook_name,
                                             author=get_logged_in_author())
<<<<<<< HEAD
        with lb.lock_labbook():
=======
        with lb.lock():
>>>>>>> c2907f24
            lb.add_remote(remote_name, remote_url)
        return AddLabbookRemote(success=True)


class SetLabbookDescription(graphene.relay.ClientIDMutation):
    class Input:
        owner = graphene.String(required=True)
        labbook_name = graphene.String(required=True)
        description_content = graphene.String(required=True)

    success = graphene.Boolean()

    @classmethod
    def mutate_and_get_payload(cls, root, info, owner, labbook_name,
                               description_content, client_mutation_id=None):
        username = get_logged_in_username()
        lb = InventoryManager().load_labbook(username, owner, labbook_name,
                                             author=get_logged_in_author())
        lb.description = description_content
        
        with lb.lock():
            lb.git.add(os.path.join(lb.root_dir, '.gigantum/labbook.yaml'))
            commit = lb.git.commit('Updating description')

            # Create detail record
            adr = ActivityDetailRecord(ActivityDetailType.LABBOOK, show=False)
            adr.add_value('text/plain', "Updated description of Project")

            # Create activity record
            ar = ActivityRecord(ActivityType.LABBOOK,
                                message="Updated description of Project",
                                linked_commit=commit.hexsha,
                                tags=["labbook"],
                                show=False)
            ar.add_detail_object(adr)

            # Store
            ars = ActivityStore(lb)
            ars.create_activity_record(ar)
        return SetLabbookDescription(success=True)


class CompleteBatchUploadTransaction(graphene.relay.ClientIDMutation):

    class Input:
        owner = graphene.String(required=True)
        labbook_name = graphene.String(required=True)
        transaction_id = graphene.String(required=True)
        cancel = graphene.Boolean()
        rollback = graphene.Boolean()

    success = graphene.Boolean()

    @classmethod
    def mutate_and_get_payload(cls, root, info, owner, labbook_name,
                               transaction_id, cancel=False, rollback=False,
                               client_mutation_id=None):
        username = get_logged_in_username()
        lb = InventoryManager().load_labbook(username, owner, labbook_name,
                                             author=get_logged_in_author())
<<<<<<< HEAD
        with lb.lock_labbook():
=======
        with lb.lock():
>>>>>>> c2907f24
            FileOperations.complete_batch(lb, transaction_id, cancel=cancel,
                                          rollback=rollback)
        return CompleteBatchUploadTransaction(success=True)


class AddLabbookFile(graphene.relay.ClientIDMutation, ChunkUploadMutation):
    """Mutation to add a file to a labbook. File should be sent in the
    `uploadFile` key as a multi-part/form upload.
    file_path is the relative path from the labbook section specified."""
    class Input:
        owner = graphene.String(required=True)
        labbook_name = graphene.String(required=True)
        section = graphene.String(required=True)
        file_path = graphene.String(required=True)
        chunk_upload_params = ChunkUploadInput(required=True)
        transaction_id = graphene.String(required=True)

    new_labbook_file_edge = graphene.Field(LabbookFileConnection.Edge)

    @classmethod
    def mutate_and_wait_for_chunks(cls, info, **kwargs):
        return AddLabbookFile(new_labbook_file_edge=
            LabbookFileConnection.Edge(node=None, cursor="null"))

    @classmethod
    def mutate_and_process_upload(cls, info, owner, labbook_name, section,
                                  file_path, chunk_upload_params,
                                  transaction_id, client_mutation_id=None):
        if not cls.upload_file_path:
            logger.error('No file uploaded')
            raise ValueError('No file uploaded')

        try:
            username = get_logged_in_username()
            lb = InventoryManager().load_labbook(username, owner, labbook_name,
                                                 author=get_logged_in_author())
            dstpath = os.path.join(os.path.dirname(file_path), cls.filename)
<<<<<<< HEAD
            with lb.lock_labbook():
=======
            with lb.lock():
>>>>>>> c2907f24
                fops = FileOperations.put_file(labbook=lb,
                                               section=section,
                                               src_file=cls.upload_file_path,
                                               dst_path=dstpath,
                                               txid=transaction_id)
        finally:
            try:
                logger.debug(f"Removing temp file {cls.upload_file_path}")
                os.remove(cls.upload_file_path)
            except FileNotFoundError:
                pass

        # Create data to populate edge
        create_data = {'owner': owner,
                       'name': labbook_name,
                       'section': section,
                       'key': fops['key'],
                       '_file_info': fops}

        # TODO: Fix cursor implementation..
        # this currently doesn't make sense when adding edges
        cursor = base64.b64encode(f"{0}".encode('utf-8'))
        return AddLabbookFile(new_labbook_file_edge=
            LabbookFileConnection.Edge(node=LabbookFile(**create_data),
                                       cursor=cursor))


class DeleteLabbookFile(graphene.ClientIDMutation):
    class Input:
        owner = graphene.String(required=True)
        labbook_name = graphene.String(required=True)
        section = graphene.String(required=True)
        file_path = graphene.String(required=True)
        is_directory = graphene.Boolean(required=False)

    success = graphene.Boolean()

    @classmethod
    def mutate_and_get_payload(cls, root, info, owner, labbook_name, section,
                               file_path, is_directory=False,
                               client_mutation_id=None):
        username = get_logged_in_username()
        lb = InventoryManager().load_labbook(username, owner, labbook_name,
                                             author=get_logged_in_author())
<<<<<<< HEAD
        with lb.lock_labbook():
=======
        with lb.lock():
>>>>>>> c2907f24
            FileOperations.delete_file(lb, section=section, relative_path=file_path)

        return DeleteLabbookFile(success=True)


class MoveLabbookFile(graphene.ClientIDMutation):
    """Method to move/rename a file or directory. If file, both src_path and dst_path should contain the file name.
    If a directory, be sure to include the trailing slash"""
    class Input:
        owner = graphene.String(required=True)
        labbook_name = graphene.String(required=True)
        section = graphene.String(required=True)
        src_path = graphene.String(required=True)
        dst_path = graphene.String(required=True)

    new_labbook_file_edge = graphene.Field(LabbookFileConnection.Edge)

    @classmethod
    def mutate_and_get_payload(cls, root, info, owner, labbook_name, section, src_path, dst_path,
                               client_mutation_id=None):
        username = get_logged_in_username()
        lb = InventoryManager().load_labbook(username, owner, labbook_name,
                                             author=get_logged_in_author())

<<<<<<< HEAD
        with lb.lock_labbook():
=======
        with lb.lock():
>>>>>>> c2907f24
            file_info = FileOperations.move_file(lb, section, src_path, dst_path)

        # Prime dataloader with labbook you already loaded
        dataloader = LabBookLoader()
        dataloader.prime(f"{owner}&{labbook_name}&{lb.name}", lb)

        # Create data to populate edge
        create_data = {'owner': owner,
                       'name': labbook_name,
                       'section': section,
                       'key': file_info['key'],
                       '_file_info': file_info}

        # TODO: Fix cursor implementation, this currently doesn't make sense
        cursor = base64.b64encode(f"{0}".encode('utf-8'))

        return MoveLabbookFile(new_labbook_file_edge=LabbookFileConnection.Edge(node=LabbookFile(**create_data),
                                                                                cursor=cursor))


class MakeLabbookDirectory(graphene.ClientIDMutation):
    class Input:
        owner = graphene.String(required=True)
        labbook_name = graphene.String(required=True)
        section = graphene.String(required=True)
        directory = graphene.String(required=True)

    new_labbook_file_edge = graphene.Field(LabbookFileConnection.Edge)

    @classmethod
    def mutate_and_get_payload(cls, root, info, owner, labbook_name, section, directory,
                               client_mutation_id=None):
        username = get_logged_in_username()
        lb = InventoryManager().load_labbook(username, owner, labbook_name,
                                             author=get_logged_in_author())
<<<<<<< HEAD
        with lb.lock_labbook():
=======
        with lb.lock():
>>>>>>> c2907f24
            FileOperations.makedir(lb, os.path.join(section, directory), create_activity_record=True)

        # Prime dataloader with labbook you already loaded
        dataloader = LabBookLoader()
        dataloader.prime(f"{owner}&{labbook_name}&{lb.name}", lb)

        # Create data to populate edge
        file_info = FileOperations.get_file_info(lb, section, directory)
        create_data = {'owner': owner,
                       'name': labbook_name,
                       'section': section,
                       'key': file_info['key'],
                       '_file_info': file_info}

        # TODO: Fix cursor implementation, this currently doesn't make sense
        cursor = base64.b64encode(f"{0}".encode('utf-8'))

        return MakeLabbookDirectory(
            new_labbook_file_edge=LabbookFileConnection.Edge(
                node=LabbookFile(**create_data),
                cursor=cursor))


class AddLabbookFavorite(graphene.relay.ClientIDMutation):
    class Input:
        owner = graphene.String(required=True)
        labbook_name = graphene.String(required=True)
        section = graphene.String(required=True)
        key = graphene.String(required=True)
        description = graphene.String(required=False)
        is_dir = graphene.Boolean(required=False)

    new_favorite_edge = graphene.Field(LabbookFavoriteConnection.Edge)

    @classmethod
    def mutate_and_get_payload(cls, root, info, owner, labbook_name, section, key, description=None, is_dir=False,
                               client_mutation_id=None):
        username = get_logged_in_username()
        lb = InventoryManager().load_labbook(username, owner, labbook_name,
                                             author=get_logged_in_author())

        # Add Favorite
        if is_dir:
            is_dir = is_dir

            # Make sure trailing slashes are always present when favoriting a dir
            if key[-1] != "/":
                key = f"{key}/"

        with lb.lock():
            new_favorite = lb.create_favorite(section, key, description=description, is_dir=is_dir)

        # Create data to populate edge
        create_data = {"id": f"{owner}&{labbook_name}&{section}&{key}",
                       "owner": owner,
                       "section": section,
                       "name": labbook_name,
                       "key": key,
                       "index": new_favorite['index'],
                       "_favorite_data": new_favorite}

        # Create cursor
        cursor = base64.b64encode(f"{str(new_favorite['index'])}".encode('utf-8'))

        return AddLabbookFavorite(new_favorite_edge=LabbookFavoriteConnection.Edge(node=LabbookFavorite(**create_data),
                                                                                   cursor=cursor))


class UpdateLabbookFavorite(graphene.relay.ClientIDMutation):
    class Input:
        owner = graphene.String(required=True)
        labbook_name = graphene.String(required=True)
        section = graphene.String(required=True)
        key = graphene.String(required=True)
        updated_index = graphene.Int(required=False)
        updated_description = graphene.String(required=False)

    updated_favorite_edge = graphene.Field(LabbookFavoriteConnection.Edge)

    @classmethod
    def mutate_and_get_payload(cls, root, info, owner, labbook_name, section, key, updated_index=None,
                               updated_description=None, client_mutation_id=None):
        username = get_logged_in_username()
        lb = InventoryManager().load_labbook(username, owner, labbook_name,
                                             author=get_logged_in_author())

        with lb.lock():
            new_favorite = lb.update_favorite(section, key,
                                              new_description=updated_description,
                                              new_index=updated_index)

        # Create data to populate edge
        create_data = {"id": f"{owner}&{labbook_name}&{section}&{key}",
                       "owner": owner,
                       "section": section,
                       "key": key,
                       "_favorite_data": new_favorite}

        # Create dummy cursor
        cursor = base64.b64encode(f"{str(new_favorite['index'])}".encode('utf-8'))

        return UpdateLabbookFavorite(updated_favorite_edge=LabbookFavoriteConnection.Edge(node=LabbookFavorite(**create_data),
                                                                                          cursor=cursor))


class RemoveLabbookFavorite(graphene.ClientIDMutation):
    class Input:
        owner = graphene.String(required=True)
        labbook_name = graphene.String(required=True)
        section = graphene.String(required=True)
        key = graphene.String(required=True)

    success = graphene.Boolean()
    removed_node_id = graphene.String()

    @classmethod
    def mutate_and_get_payload(cls, root, info, owner, labbook_name, section, key, client_mutation_id=None):
        username = get_logged_in_username()
        lb = InventoryManager().load_labbook(username, owner, labbook_name,
                                             author=get_logged_in_author())

        # Manually generate the Node ID for now. This simplifies the connection between the file browser and favorites
        # widgets in the UI
        favorite_node_id = f"LabbookFavorite:{owner}&{labbook_name}&{section}&{key}"
        favorite_node_id = base64.b64encode(favorite_node_id.encode()).decode()

        with lb.lock():
            lb.remove_favorite(section, key)

        return RemoveLabbookFavorite(success=True, removed_node_id=favorite_node_id)


class AddLabbookCollaborator(graphene.relay.ClientIDMutation):
    class Input:
        owner = graphene.String(required=True)
        labbook_name = graphene.String(required=True)
        username = graphene.String(required=True)

    updated_labbook = graphene.Field(Labbook)

    @classmethod
    def mutate_and_get_payload(cls, root, info, owner, labbook_name, username,
                               client_mutation_id=None):
        logged_in_username = get_logged_in_username()
        lb = InventoryManager().load_labbook(username, owner, labbook_name,
                                             author=get_logged_in_author())

        # TODO: Future work will look up remote in LabBook data, allowing user to select remote.
        default_remote = lb.client_config.config['git']['default_remote']
        admin_service = None
        for remote in lb.client_config.config['git']['remotes']:
            if default_remote == remote:
                admin_service = lb.client_config.config['git']['remotes'][remote]['admin_service']
                break

        # Extract valid Bearer token
        if "HTTP_AUTHORIZATION" in info.context.headers.environ:
            token = parse_token(info.context.headers.environ["HTTP_AUTHORIZATION"])
        else:
            raise ValueError("Authorization header not provided. "
                             "Must have a valid session to query for collaborators")

        # Add collaborator to remote service
        mgr = GitLabManager(default_remote, admin_service, token)
        mgr.add_collaborator(owner, labbook_name, username)

        # Prime dataloader with labbook you just created
        dataloader = LabBookLoader()
        dataloader.prime(f"{username}&{username}&{lb.name}", lb)

        create_data = {"owner": owner,
                       "name": labbook_name}

        return AddLabbookCollaborator(updated_labbook=Labbook(**create_data))


class DeleteLabbookCollaborator(graphene.relay.ClientIDMutation):
    class Input:
        owner = graphene.String(required=True)
        labbook_name = graphene.String(required=True)
        username = graphene.String(required=True)

    updated_labbook = graphene.Field(Labbook)

    @classmethod
    def mutate_and_get_payload(cls, root, info, owner, labbook_name, username, client_mutation_id=None):
        logged_in_username = get_logged_in_username()
        lb = InventoryManager().load_labbook(username, owner, labbook_name,
                                             author=get_logged_in_author())

        # TODO: Future work will look up remote in LabBook data, allowing user to select remote.
        default_remote = lb.client_config.config['git']['default_remote']
        admin_service = None
        for remote in lb.client_config.config['git']['remotes']:
            if default_remote == remote:
                admin_service = lb.client_config.config['git']['remotes'][remote]['admin_service']
                break

        # Extract valid Bearer token
        if "HTTP_AUTHORIZATION" in info.context.headers.environ:
            token = parse_token(info.context.headers.environ["HTTP_AUTHORIZATION"])
        else:
            raise ValueError("Authorization header not provided. Must have a valid session to query for collaborators")

        # Add collaborator to remote service
        mgr = GitLabManager(default_remote, admin_service, token)
        mgr.delete_collaborator(owner, labbook_name, username)

        create_data = {"owner": owner,
                       "name": labbook_name}

        return DeleteLabbookCollaborator(updated_labbook=Labbook(**create_data))


class WriteReadme(graphene.relay.ClientIDMutation):
    class Input:
        owner = graphene.String(required=True)
        labbook_name = graphene.String(required=True)
        content = graphene.String(required=True)

    updated_labbook = graphene.Field(Labbook)

    @classmethod
    def mutate_and_get_payload(cls, root, info, owner, labbook_name, content, client_mutation_id=None):
        username = get_logged_in_username()
        lb = InventoryManager().load_labbook(username, owner, labbook_name,
                                             author=get_logged_in_author())

        # Write data
        with lb.lock():
            lb.write_readme(content)

        return WriteReadme(updated_labbook=Labbook(owner=owner, name=labbook_name))


class FetchLabbookEdge(graphene.relay.ClientIDMutation):
    class Input:
        owner = graphene.String(required=True)
        labbook_name = graphene.String(required=True)

    new_labbook_edge = graphene.Field(LabbookConnection.Edge)

    @classmethod
    def mutate_and_get_payload(cls, root, info, owner, labbook_name, client_mutation_id=None):
        username = get_logged_in_username()
        lb = InventoryManager().load_labbook(username, owner, labbook_name,
                                             author=get_logged_in_author())

        cursor = base64.b64encode(f"{0}".encode('utf-8'))
        lbedge = LabbookConnection.Edge(node=Labbook(owner=lb.owner['username'], name=labbook_name),
                                        cursor=cursor)

        return FetchLabbookEdge(new_labbook_edge=lbedge)<|MERGE_RESOLUTION|>--- conflicted
+++ resolved
@@ -29,14 +29,10 @@
 from gtmcore.configuration import Configuration
 from gtmcore.container.container import ContainerOperations
 from gtmcore.dispatcher import (Dispatcher, jobs)
-<<<<<<< HEAD
-from gtmcore.labbook import LabBook, loaders, InventoryManager, LabbookException
-=======
 from gtmcore.labbook import LabBook, loaders
 
 from gtmcore.inventory.inventory import InventoryManager
 from gtmcore.exceptions import GigantumException
->>>>>>> c2907f24
 from gtmcore.logging import LMLogger
 from gtmcore.files import FileOperations
 from gtmcore.activity import ActivityStore, ActivityDetailRecord, ActivityDetailType, ActivityRecord, ActivityType
@@ -216,10 +212,7 @@
             else:
                 logger.info(f"Deleted remote repository {owner}/{labbook_name} from cloud index")
 
-<<<<<<< HEAD
-=======
-
->>>>>>> c2907f24
+
             # Remove locally any references to that cloud repo that's just been deleted.
             try:
                 username = get_logged_in_username()
@@ -227,11 +220,7 @@
                                                      author=get_logged_in_author())
                 lb.remove_remote()
                 lb.remove_lfs_remotes()
-<<<<<<< HEAD
-            except LabbookException as e:
-=======
             except GigantumException as e:
->>>>>>> c2907f24
                 logger.warning(e)
 
             return DeleteLabbook(success=True)
@@ -363,11 +352,7 @@
         username = get_logged_in_username()
         lb = InventoryManager().load_labbook(username, owner, labbook_name,
                                              author=get_logged_in_author())
-<<<<<<< HEAD
-        with lb.lock_labbook():
-=======
-        with lb.lock():
->>>>>>> c2907f24
+        with lb.lock():
             lb.add_remote(remote_name, remote_url)
         return AddLabbookRemote(success=True)
 
@@ -428,11 +413,7 @@
         username = get_logged_in_username()
         lb = InventoryManager().load_labbook(username, owner, labbook_name,
                                              author=get_logged_in_author())
-<<<<<<< HEAD
-        with lb.lock_labbook():
-=======
-        with lb.lock():
->>>>>>> c2907f24
+        with lb.lock():
             FileOperations.complete_batch(lb, transaction_id, cancel=cancel,
                                           rollback=rollback)
         return CompleteBatchUploadTransaction(success=True)
@@ -470,11 +451,7 @@
             lb = InventoryManager().load_labbook(username, owner, labbook_name,
                                                  author=get_logged_in_author())
             dstpath = os.path.join(os.path.dirname(file_path), cls.filename)
-<<<<<<< HEAD
-            with lb.lock_labbook():
-=======
             with lb.lock():
->>>>>>> c2907f24
                 fops = FileOperations.put_file(labbook=lb,
                                                section=section,
                                                src_file=cls.upload_file_path,
@@ -519,11 +496,7 @@
         username = get_logged_in_username()
         lb = InventoryManager().load_labbook(username, owner, labbook_name,
                                              author=get_logged_in_author())
-<<<<<<< HEAD
-        with lb.lock_labbook():
-=======
-        with lb.lock():
->>>>>>> c2907f24
+        with lb.lock():
             FileOperations.delete_file(lb, section=section, relative_path=file_path)
 
         return DeleteLabbookFile(success=True)
@@ -548,11 +521,7 @@
         lb = InventoryManager().load_labbook(username, owner, labbook_name,
                                              author=get_logged_in_author())
 
-<<<<<<< HEAD
-        with lb.lock_labbook():
-=======
-        with lb.lock():
->>>>>>> c2907f24
+        with lb.lock():
             file_info = FileOperations.move_file(lb, section, src_path, dst_path)
 
         # Prime dataloader with labbook you already loaded
@@ -588,11 +557,7 @@
         username = get_logged_in_username()
         lb = InventoryManager().load_labbook(username, owner, labbook_name,
                                              author=get_logged_in_author())
-<<<<<<< HEAD
-        with lb.lock_labbook():
-=======
-        with lb.lock():
->>>>>>> c2907f24
+        with lb.lock():
             FileOperations.makedir(lb, os.path.join(section, directory), create_activity_record=True)
 
         # Prime dataloader with labbook you already loaded
