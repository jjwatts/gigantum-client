--- conflicted
+++ resolved
@@ -26,10 +26,6 @@
 import graphene
 import requests
 
-<<<<<<< HEAD
-
-=======
->>>>>>> 95783daa
 from gtmcore.configuration import Configuration
 from gtmcore.container.container import ContainerOperations
 from gtmcore.dispatcher import (Dispatcher, jobs)
@@ -377,11 +373,6 @@
         lb = InventoryManager().load_labbook(username, owner, labbook_name,
                                              author=get_logged_in_author())
         lb.description = description_content
-<<<<<<< HEAD
-        
-=======
-
->>>>>>> 95783daa
         with lb.lock():
             lb.git.add(os.path.join(lb.root_dir, '.gigantum/labbook.yaml'))
             commit = lb.git.commit('Updating description')
@@ -500,19 +491,11 @@
     @classmethod
     def mutate_and_get_payload(cls, root, info, owner, labbook_name, section, file_paths, client_mutation_id=None):
         username = get_logged_in_username()
-<<<<<<< HEAD
-        lb = InventoryManager().load_labbook(username, owner, labbook_name,
-                                             author=get_logged_in_author())
-        with lb.lock():
-            FileOperations.delete_file(lb, section=section, relative_path=file_path)
-=======
-
         lb = InventoryManager().load_labbook(username, owner, labbook_name,
                                              author=get_logged_in_author())
 
         with lb.lock():
             FileOperations.delete_files(lb, section, file_paths)
->>>>>>> 95783daa
 
         return DeleteLabbookFiles(success=True)
 
@@ -539,7 +522,6 @@
                                              author=get_logged_in_author())
 
         with lb.lock():
-<<<<<<< HEAD
             mv_results = FileOperations.move_file(lb, section, src_path, dst_path)
 
         file_edges = list()
@@ -550,9 +532,6 @@
                                           is_favorite=file_dict['is_favorite'],
                                           modified_at=file_dict['modified_at'],
                                           size=str(file_dict['size'])))
-=======
-            file_info = FileOperations.move_file(lb, section, src_path, dst_path)
->>>>>>> 95783daa
 
         cursors = [base64.b64encode("{}".format(cnt).encode("UTF-8")).decode("UTF-8")
                    for cnt, x in enumerate(file_edges)]
