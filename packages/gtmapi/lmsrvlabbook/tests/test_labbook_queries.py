--- conflicted
+++ resolved
@@ -595,23 +595,18 @@
                                 size
                                 isDir
                             }
-                            hasFiles
-                        }
-                    }
-<<<<<<< HEAD
-                    """
+                        }
+                    }
+                    hasFiles
+                }
+            }
+        }
+        """
+
         resp = fixture_working_dir[2].execute(query)
         assert 'errors' not in resp
-        import pprint; pprint.pprint(resp)
         assert resp['data']['labbook']['code']['hasFiles'] is True
         snapshot.assert_match(resp)
-=======
-                }
-            }
-        }
-        """
-        snapshot.assert_match(fixture_working_dir[2].execute(query))
->>>>>>> 2a6a7071
 
         # Just get the files in the sub-directory "js"
         query = """
@@ -1413,7 +1408,10 @@
           }
         }
         """
-        snapshot.assert_match(fixture_working_dir[2].execute(query))
+        # Uses an invalid string
+        r = fixture_working_dir[2].execute(query)
+        assert 'errors' in r
+        snapshot.assert_match(r)
 
         query = """
         {
@@ -1438,7 +1436,9 @@
           }
         }
         """
-        snapshot.assert_match(fixture_working_dir[2].execute(query))
+        r = fixture_working_dir[2].execute(query)
+        assert 'errors' in r
+        snapshot.assert_match(r)
 
         query = """
         {
@@ -1463,7 +1463,9 @@
           }
         }
         """
-        snapshot.assert_match(fixture_working_dir[2].execute(query))
+        r = fixture_working_dir[2].execute(query)
+        assert 'errors' not in r
+        snapshot.assert_match(r)
 
     def test_get_activity_records_with_details(self, fixture_working_dir, snapshot, fixture_test_file):
         """Test getting activity records with detail records"""
