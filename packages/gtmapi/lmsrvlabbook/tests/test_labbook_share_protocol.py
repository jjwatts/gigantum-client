# Copyright (c) 2017 FlashX, LLC
#
# Permission is hereby granted, free of charge, to any person obtaining a copy
# of this software and associated documentation files (the "Software"), to deal
# in the Software without restriction, including without limitation the rights
# to use, copy, modify, merge, publish, distribute, sublicense, and/or sell
# copies of the Software, and to permit persons to whom the Software is
# furnished to do so, subject to the following conditions:
#
# The above copyright notice and this permission notice shall be included in all
# copies or substantial portions of the Software.
#
# THE SOFTWARE IS PROVIDED "AS IS", WITHOUT WARRANTY OF ANY KIND, EXPRESS OR
# IMPLIED, INCLUDING BUT NOT LIMITED TO THE WARRANTIES OF MERCHANTABILITY,
# FITNESS FOR A PARTICULAR PURPOSE AND NONINFRINGEMENT. IN NO EVENT SHALL THE
# AUTHORS OR COPYRIGHT HOLDERS BE LIABLE FOR ANY CLAIM, DAMAGES OR OTHER
# LIABILITY, WHETHER IN AN ACTION OF CONTRACT, TORT OR OTHERWISE, ARISING FROM,
# OUT OF OR IN CONNECTION WITH THE SOFTWARE OR THE USE OR OTHER DEALINGS IN THE
# SOFTWARE.
import os
import responses

from lmsrvlabbook.tests.fixtures import fixture_working_dir_env_repo_scoped, fixture_working_dir, \
    fixture_working_dir_lfs_disabled

import pytest
from mock import patch
from werkzeug.test import EnvironBuilder
from werkzeug.wrappers import Request

from gtmcore.fixtures import (remote_labbook_repo, remote_bare_repo, mock_labbook,
                               mock_config_file, _MOCK_create_remote_repo2)
<<<<<<< HEAD
from gtmcore.labbook import LabBook, loaders, InventoryManager
=======
from gtmcore.labbook import LabBook, loaders
from gtmcore.inventory.inventory import InventoryManager

>>>>>>> c2907f24
from gtmcore.workflows import GitWorkflow
from gtmcore.files import FileOperations

@pytest.fixture()
def mock_create_labbooks(fixture_working_dir):
    # Create a labbook in the temporary directory
    im = InventoryManager(fixture_working_dir[0])
    lb = im.create_labbook("default", "default", "labbook1",
                           description="Cats labbook 1")

    # Create a file in the dir
    with open(os.path.join(fixture_working_dir[1], 'sillyfile'), 'w') as sf:
        sf.write("1234567")
        sf.seek(0)
    FileOperations.insert_file(lb, 'code', sf.name)

    assert os.path.isfile(os.path.join(lb.root_dir, 'code', 'sillyfile'))
    # name of the config file, temporary working directory, the schema
    yield fixture_working_dir

@pytest.fixture()
def mock_create_labbooks_no_lfs(fixture_working_dir_lfs_disabled):
    # Create a labbook in the temporary directory
    im = InventoryManager(fixture_working_dir_lfs_disabled[0])
    lb = im.create_labbook("default", "default", "labbook1",
                           description="Cats labbook 1")

    # Create a file in the dir
    with open(os.path.join(fixture_working_dir_lfs_disabled[1], 'sillyfile'), 'w') as sf:
        sf.write("1234567")
        sf.seek(0)
    FileOperations.insert_file(lb, 'code', sf.name)

    assert os.path.isfile(os.path.join(lb.root_dir, 'code', 'sillyfile'))
    # name of the config file, temporary working directory, the schema
    yield fixture_working_dir_lfs_disabled


class TestLabbookShareProtocol(object):
    @patch('gtmcore.workflows.core.create_remote_gitlab_repo', new=_MOCK_create_remote_repo2)
    def test_publish_basic(self, fixture_working_dir, remote_bare_repo, mock_create_labbooks_no_lfs):

        # Mock the request context so a fake authorization header is present
        builder = EnvironBuilder(path='/labbook', method='POST', headers={'Authorization': 'Bearer AJDFHASD'})
        env = builder.get_environ()
        req = Request(environ=env)

        im = InventoryManager(mock_create_labbooks_no_lfs[0])
        test_user_lb = im.load_labbook('default', 'default', 'labbook1')

        publish_query = f"""
        mutation c {{
            publishLabbook(input: {{
                labbookName: "labbook1",
                owner: "default"
            }}) {{
                jobKey
            }}
        }}
        """

        r = mock_create_labbooks_no_lfs[2].execute(publish_query, context_value=req)
        assert 'errors' not in r
        # TODO - Pause and wait for bg job to finish
        #assert r['data']['publishLabbook']['success'] is True

    @responses.activate
    @patch('gtmcore.workflows.core.create_remote_gitlab_repo', new=_MOCK_create_remote_repo2)
    def test_sync_1(self, remote_bare_repo, mock_create_labbooks_no_lfs, mock_config_file):

        # Setup responses mock for this test
        responses.add(responses.GET, 'https://usersrv.gigantum.io/key',
                      json={'key': 'afaketoken'}, status=200)

        im = InventoryManager(mock_create_labbooks_no_lfs[0])
        test_user_lb = im.load_labbook('default', 'default', 'labbook1')
        test_user_wf = GitWorkflow(test_user_lb)
        test_user_wf.publish('default')

        # Mock the request context so a fake authorization header is present
        builder = EnvironBuilder(path='/labbook', method='POST', headers={'Authorization': 'Bearer AJDFHASD'})
        env = builder.get_environ()
        req = Request(environ=env)

        remote_url = test_user_lb.root_dir
        assert remote_url

        sally_lb = LabBook(mock_config_file[0])
        loaders.from_remote(remote_url, username="sally", owner="default", labbook_name="labbook1", labbook=sally_lb)
        sally_wf = GitWorkflow(sally_lb)
        assert sally_lb.active_branch == "gm.workspace-sally"
        FileOperations.makedir(sally_lb, relative_path='code/sally-dir', create_activity_record=True)
        sally_wf.sync('sally')

        sync_query = """
        mutation x {
            syncLabbook(input: {
                labbookName: "labbook1",
                owner: "default"
            }) {
                jobKey
            }
        }
        """
        r = mock_create_labbooks_no_lfs[2].execute(sync_query, context_value=req)

        assert 'errors' not in r
        assert test_user_lb.active_branch == 'gm.workspace-default'
        # TODO - Pause and wait for job to report finished
 <|MERGE_RESOLUTION|>--- conflicted
+++ resolved
@@ -30,13 +30,9 @@
 
 from gtmcore.fixtures import (remote_labbook_repo, remote_bare_repo, mock_labbook,
                                mock_config_file, _MOCK_create_remote_repo2)
-<<<<<<< HEAD
-from gtmcore.labbook import LabBook, loaders, InventoryManager
-=======
 from gtmcore.labbook import LabBook, loaders
 from gtmcore.inventory.inventory import InventoryManager
 
->>>>>>> c2907f24
 from gtmcore.workflows import GitWorkflow
 from gtmcore.files import FileOperations
 
