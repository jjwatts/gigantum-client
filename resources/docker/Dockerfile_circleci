--- conflicted
+++ resolved
@@ -34,11 +34,7 @@
 RUN useradd -ms /bin/bash circleci
 
 # Install jest for UI tests
-<<<<<<< HEAD
-RUN npm install -g babel-cli@6.26.0 jest@21.2.1 yarn@1.12.3 relay-compiler@1.6.0 webpack@3.3.0 jsdom-global@3.0.2 jsdom@>=10.0.0
-=======
 RUN npm install -g @babel/cli@7.1.5 @babel/core@7.1.5  jest@23.6.0 relay-compiler@1.6.0
->>>>>>> addcd698
 
 # Install fossa
 RUN curl -H 'Cache-Control: no-cache' https://raw.githubusercontent.com/fossas/fossa-cli/master/install.sh | bash
