# FRONTEND BUILD CONTAINER
FROM ubuntu:18.04 as ui-builder
MAINTAINER Gigantum <support@gigantum.com>

# Install system level dependencies
RUN apt-get -y update && apt-get -y install git curl gosu nodejs npm

<<<<<<< HEAD
RUN n latest

# Install Yarn
RUN npm install yarn --global

# Install babel-node
RUN npm install -g @babel/cli @babel/core jest@21.2.1 relay-compiler@1.6.0 webpack@4.24.0 jsdom-global@3.0.2 jsdom@>=10.0.0
=======
# Install babel-node
RUN npm install -g babel-cli@6.26.0 jest@21.2.1 relay-compiler@1.6.0 jsdom-global@3.0.2 jsdom@>=10.0.0 yarn@1.12.3
>>>>>>> 0ccb1ad4

# Make build location dir
RUN mkdir /opt/ui

# Set the react port to match nginx
ENV PORT "10001"

# Copy source to build
COPY ui /opt/ui
COPY resources/docker/ui_build_script.sh /opt/ui_build_script.sh
RUN /bin/bash /opt/ui_build_script.sh


# PRODUCTION CONTAINER
FROM ubuntu:18.04
LABEL maintainer="Gigantum <support@gigantum.com>"

# Copy requirements files
COPY packages/gtmcore/requirements.txt /opt/gtmcore/requirements.txt
COPY packages/gtmapi/requirements.txt /opt/gtmapi/requirements.txt
COPY packages/confhttpproxy /opt/confhttpproxy
ENV SHELL=/bin/bash

# Super instruction to install all dependencies
RUN apt-get -y update && \
    apt-get -y --no-install-recommends install git nginx supervisor wget openssl python3 python3-pip python3-distutils \
    gcc g++ gosu redis-server libjpeg-dev git-lfs python3-setuptools python3-dev libdpkg-perl zip unzip && \
    git lfs install && \
    apt-get -y install curl gnupg gnupg1 gnupg2 && \
    curl -sL https://deb.nodesource.com/setup_8.x | bash && \
    apt-get -y install nodejs && \
    npm install -g configurable-http-proxy && \
    cd /opt/confhttpproxy && pip3 install . && \
    pip3 install wheel && \
    pip3 install -r /opt/gtmcore/requirements.txt && \
    pip3 install -r /opt/gtmapi/requirements.txt && \
    pip3 install uwsgi && \
    apt-get -qq -y remove gcc g++ python3-dev wget curl gnupg gnupg1 gnupg2 && \
    apt-get clean && \
    rm -rf /var/lib/apt/lists/* /var/log/dpkg.log

# Arguments, defaulted to production values
ARG CLIENT_CONFIG_FILE=build/client/labmanager-config.yaml
ARG NGINX_UI_CONFIG=resources/client/nginx_ui.conf
ARG NGINX_API_CONFIG=resources/client/nginx_api.conf
ARG SUPERVISOR_CONFIG=build/client/supervisord.conf
ARG ENTRYPOINT_FILE=resources/client/entrypoint.sh

# Copy Libraries
# TODO: Make pip installs once refactor is completed
COPY packages/gtmapi /opt/gtmapi
COPY packages/gtmcore /opt/gtmcore

RUN cd /opt/gtmcore/ && python3 setup.py install

# Install testing requirements (will essentially be a noop in production)
COPY build/requirements-testing.txt /opt/requirements-testing.txt
RUN pip3 install -r /opt/requirements-testing.txt

# Setup lmcommon config file - should be written by automation before copy
COPY $CLIENT_CONFIG_FILE /etc/gigantum/labmanager.yaml

# Setup logging config file
COPY packages/gtmcore/gtmcore/logging/logging.json.default /etc/gigantum/logging.json

# Make needed directories
RUN mkdir -p /mnt/gigantum && mkdir /opt/redis

# Copy frontend
COPY --from=ui-builder /opt/ui/build /var/www/

# Setup NGINX/uWSGI
COPY $NGINX_UI_CONFIG /etc/nginx/sites-enabled/
COPY $NGINX_API_CONFIG /etc/nginx/sites-enabled/
RUN rm /etc/nginx/sites-enabled/default

# Setup Redis
COPY resources/client/redis.conf /opt/redis/redis.conf

# Setup Supervisord to launch both uwsgi and nginx
RUN mkdir -p /opt/log/supervisor && mkdir -p /opt/log/nginx && mkdir -p /opt/run && \
    mkdir -p /opt/nginx && nginx && nginx -s reload && nginx -s quit
COPY resources/client/supervisord_base.conf /etc/supervisor/supervisord.conf
COPY $SUPERVISOR_CONFIG /etc/supervisor/conf.d/supervisord.conf

COPY $ENTRYPOINT_FILE /usr/local/bin/entrypoint.sh
RUN chmod u+x /usr/local/bin/entrypoint.sh

# Setup demo labbook
COPY resources/awful-intersections-demo.lbk /opt/awful-intersections-demo.lbk

ENTRYPOINT ["/usr/local/bin/entrypoint.sh"]

# Expose Ports
EXPOSE 10000 10001 10002

# Start by firing up uwsgi, nginx, redis, and workers via supervisord
CMD ["/usr/bin/supervisord", "--nodaemon"]<|MERGE_RESOLUTION|>--- conflicted
+++ resolved
@@ -5,18 +5,13 @@
 # Install system level dependencies
 RUN apt-get -y update && apt-get -y install git curl gosu nodejs npm
 
-<<<<<<< HEAD
 RUN n latest
 
 # Install Yarn
 RUN npm install yarn --global
 
 # Install babel-node
-RUN npm install -g @babel/cli @babel/core jest@21.2.1 relay-compiler@1.6.0 webpack@4.24.0 jsdom-global@3.0.2 jsdom@>=10.0.0
-=======
-# Install babel-node
-RUN npm install -g babel-cli@6.26.0 jest@21.2.1 relay-compiler@1.6.0 jsdom-global@3.0.2 jsdom@>=10.0.0 yarn@1.12.3
->>>>>>> 0ccb1ad4
+RUN npm install -g @babel/cli @babel/core jest@23.0.0 relay-compiler@1.6.0 webpack@4.24.0 jsdom-global@3.0.2 jsdom@>=10.0.0
 
 # Make build location dir
 RUN mkdir /opt/ui
